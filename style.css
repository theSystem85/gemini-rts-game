--- conflicted
+++ resolved
@@ -922,7 +922,6 @@
   padding: 10px;
 }
 
-<<<<<<< HEAD
 body.config-modal-open {
   overflow: hidden;
 }
@@ -1099,221 +1098,4 @@
 .config-modal__field select option[data-overridden='true'] {
   color: #7dffb0;
   font-weight: 600;
-=======
-body.is-touch #sidebar {
-  padding-top: calc(8px + var(--safe-area-top));
-  padding-bottom: calc(8px + var(--safe-area-bottom));
-  overflow-y: auto;
-  overflow-x: hidden;
-  -webkit-overflow-scrolling: touch;
-  overscroll-behavior-y: contain;
-  touch-action: pan-y;
-}
-
-body.is-touch:not(.mobile-landscape) #sidebar {
-  width: calc(var(--sidebar-width) + var(--safe-area-left));
-  padding-left: calc(10px + var(--safe-area-left));
-  padding-right: 10px;
-}
-
-body.mobile-landscape #gameCanvas {
-  left: 0;
-  width: 100%;
-}
-
-body.is-touch #sidebarScroll {
-  flex: 0 0 auto;
-  overflow-y: visible;
-}
-
-body.is-touch .action-button {
-  min-width: 44px;
-  min-height: 44px;
-}
-
-body.is-touch #actions {
-  gap: 4px;
-}
-
-body.mobile-landscape #sidebar {
-  position: fixed;
-  top: 0;
-  left: 0;
-  right: auto;
-  height: 100vh;
-  width: min(280px, 70vw);
-  padding-top: calc(12px + var(--safe-area-top));
-  padding-bottom: calc(12px + var(--safe-area-bottom));
-  padding-left: calc(16px + var(--safe-area-left));
-  padding-right: 16px;
-  box-shadow: 4px 0 14px rgba(0, 0, 0, 0.45);
-  transform: translateX(0);
-  transition: transform 0.3s ease;
-  z-index: 1500;
-}
-
-body.mobile-landscape.sidebar-collapsed #sidebar {
-  transform: translateX(calc(-100% - var(--safe-area-left)));
-}
-
-body.mobile-landscape #mobileSidebarControls {
-  display: flex;
-}
-
-body.mobile-landscape .sidebar-toggle {
-  display: flex;
-}
-
-body.mobile-landscape #actions {
-  flex-direction: column;
-  gap: 12px;
-  margin: 0;
-  justify-content: flex-start;
-  align-items: center;
-}
-
-body.mobile-landscape #actions .action-button {
-  width: 56px;
-  height: 56px;
-  padding: 0;
-  border-radius: 18px;
-  background-color: rgba(34, 34, 34, 0.92);
-  box-shadow: 0 10px 24px rgba(0, 0, 0, 0.45);
-  transition: background-color 0.2s ease, transform 0.2s ease;
-}
-
-body.mobile-landscape #actions .action-button:hover {
-  background-color: rgba(60, 60, 60, 0.96);
-}
-
-body.mobile-landscape #actions .action-button:active {
-  transform: scale(0.96);
-  box-shadow: 0 6px 12px rgba(0, 0, 0, 0.4);
-}
-
-body.mobile-landscape #actions .button-icon {
-  width: 26px;
-  height: 26px;
-  font-size: 22px;
-}
-
-body.mobile-landscape #mobileBuildMenuContainer {
-  display: flex;
-  position: fixed;
-  top: 0;
-  right: 0;
-  width: min(115px, 20vw);
-  max-width: 150px;
-  height: 100vh;
-  padding: calc(10px + var(--safe-area-top)) calc(var(--safe-area-right)) calc(14px + var(--safe-area-bottom)) 0;
-  box-sizing: border-box;
-  flex-direction: column;
-  gap: 10px;
-  background: rgba(24, 24, 24, 0.95);
-  box-shadow: -6px 0 18px rgba(0, 0, 0, 0.5);
-  z-index: 1400;
-  overflow: hidden;
-}
-
-body.mobile-landscape.sidebar-collapsed #mobileBuildMenuContainer {
-  right: calc(0px + var(--safe-area-right));
-}
-
-body.mobile-landscape #mobileBuildMenuContainer #productionArea {
-  display: flex;
-  flex-direction: column;
-  height: 100%;
-  gap: 10px;
-}
-
-body.mobile-landscape #mobileBuildMenuContainer #production {
-  flex: 1;
-  overflow-y: auto;
-  padding: 0;
-  scrollbar-gutter: stable both-edges;
-  -webkit-overflow-scrolling: touch;
-  overscroll-behavior: contain;
-}
-
-body.mobile-landscape #mobileBuildMenuContainer #productionTabs {
-  position: sticky;
-  top: 0;
-  z-index: 20;
-  display: flex;
-  flex-direction: column;
-  gap: 8px;
-  background: rgba(24, 24, 24, 0.95);
-  padding-bottom: 4px;
-  box-shadow: none;
-}
-
-body.mobile-landscape #mobileBuildMenuContainer .tab-button {
-  display: none;
-}
-
-body.mobile-landscape #mobileCategoryToggle {
-  display: flex;
-  justify-content: center;
-  align-items: center;
-  width: 100%;
-  min-height: 44px;
-  border-radius: 14px;
-}
-
-body.mobile-landscape #mobileBuildMenuContainer .tab-content.active {
-  grid-template-columns: 1fr;
-  gap: 0;
-}
-
-body.mobile-landscape #mobileBuildMenuContainer .production-button {
-  border-radius: 14px;
-  border: 1px solid rgba(255, 255, 255, 0.08);
-  margin: 0;
-  box-shadow: 0 8px 18px rgba(0, 0, 0, 0.35);
-  background-color: #2f2f2f;
-}
-
-@media (max-width: 1024px) {
-  :root {
-    --sidebar-width: min(220px, 32vw);
-  }
-}
-
-@media (max-width: 768px) {
-  :root {
-    --sidebar-width: min(200px, 36vw);
-  }
-
-  #sidebar {
-    font-size: 13px;
-  }
-
-  .tab-content.active {
-    gap: 4px;
-  }
-}
-
-@media (max-width: 600px) {
-  :root {
-    --sidebar-width: min(180px, 42vw);
-  }
-
-  #sidebar {
-    padding: 6px;
-  }
-
-  #minimap {
-    margin-bottom: 6px;
-  }
-
-  #actions {
-    gap: 3px;
-  }
-}
-
-@media (max-width: 900px) and (orientation: landscape) {
-  .is-touch #actions {
-    gap: 2px;
-  }
->>>>>>> ab52fede
 }