const configRegistry = new Map()
const activeOverrides = new Map()

export const CONFIG_OVERRIDE_FILENAME = 'config-overrides.json'

const CONFIG_OVERRIDE_STORAGE_KEY = 'rts-config-overrides'
const EXTERNAL_OVERRIDE_PATH = `/${CONFIG_OVERRIDE_FILENAME}`

let overridesLoaded = false
let overridesLoadPromise = null

function registerConfigVariable(name) {
  const defaultValue = eval(name)
  configRegistry.set(name, {
    name,
    get value() {
      return eval(name)
    },
    type: typeof defaultValue,
    defaultValue
  })
}

function getConfigEntry(name) {
  const entry = configRegistry.get(name)
  if (!entry) {
    throw new Error(`Unknown config value: ${name}`)
  }
  return entry
}

function assertNumericEntry(entry) {
  if (entry.type !== 'number') {
    throw new Error(`Config value ${entry.name} is not numeric and cannot be updated`)
  }
}

function serializeForEval(value) {
  if (typeof value === 'number') {
    if (Object.is(value, -0)) {
      return '-0'
    }
    return String(value)
  }
  return JSON.stringify(value)
}

function assignConfigValue(name, value) {
  const serialized = serializeForEval(value)
  eval(`${name} = ${serialized}`)
}

function setNumericConfigValue(entry, numericValue, { persistLocal = false } = {}) {
  assertNumericEntry(entry)

  if (!Number.isFinite(numericValue)) {
    throw new Error(`Value for ${entry.name} must be a finite number`)
  }

  assignConfigValue(entry.name, numericValue)

  const updatedValue = entry.value
  if (Object.is(updatedValue, entry.defaultValue)) {
    activeOverrides.delete(entry.name)
  } else {
    activeOverrides.set(entry.name, updatedValue)
  }

  if (persistLocal) {
    saveOverridesToLocalStorage()
  }

  return updatedValue
}

export function listConfigVariables() {
  return Array.from(configRegistry.values()).map((entry) => ({
    name: entry.name,
    type: entry.type,
    value: entry.value,
    defaultValue: entry.defaultValue,
    editable: entry.type === 'number',
    overridden: entry.type === 'number' && activeOverrides.has(entry.name)
  }))
}

export function getConfigValue(name) {
  return getConfigEntry(name).value
}

export function updateConfigValue(name, rawValue) {
  const entry = getConfigEntry(name)
  const numericValue = Number(rawValue)
  return setNumericConfigValue(entry, numericValue, { persistLocal: true })
}

export function isConfigValueOverridden(name) {
  const entry = getConfigEntry(name)
  return entry.type === 'number' && activeOverrides.has(entry.name)
}

export function getConfigOverrides() {
  const overrides = {}
  activeOverrides.forEach((value, key) => {
    const entry = configRegistry.get(key)
    if (!entry || entry.type !== 'number') {
      activeOverrides.delete(key)
      return
    }

    const currentValue = entry.value
    if (Object.is(currentValue, entry.defaultValue)) {
      activeOverrides.delete(key)
      return
    }

    overrides[key] = currentValue

    if (!Object.is(currentValue, value)) {
      activeOverrides.set(key, currentValue)
    }
  })
  return overrides
}

export async function ensureConfigOverridesLoaded() {
  if (overridesLoaded) {
    return
  }

  if (!overridesLoadPromise) {
    overridesLoadPromise = (async () => {
      await loadOverridesFromFile()
      loadOverridesFromLocalStorage()
      overridesLoaded = true
    })()
  }

  return overridesLoadPromise
}

function applyOverridesFromObject(overrides, { persistLocal = false } = {}) {
  if (!overrides || typeof overrides !== 'object') {
    return
  }

  Object.entries(overrides).forEach(([name, value]) => {
    if (!configRegistry.has(name)) {
      console.warn(`Ignoring unknown config override: ${name}`)
      return
    }

    const entry = configRegistry.get(name)
    if (entry.type !== 'number') {
      console.warn(`Ignoring override for non-numeric config value: ${name}`)
      return
    }

    const numericValue = typeof value === 'number' ? value : Number(value)
    if (!Number.isFinite(numericValue)) {
      console.warn(`Ignoring non-finite override for ${name}`)
      return
    }

    setNumericConfigValue(entry, numericValue, { persistLocal })
  })
}

function saveOverridesToLocalStorage() {
  if (typeof window === 'undefined' || !window.localStorage) {
    return
  }

  try {
    if (activeOverrides.size === 0) {
      window.localStorage.removeItem(CONFIG_OVERRIDE_STORAGE_KEY)
      return
    }

    window.localStorage.setItem(
      CONFIG_OVERRIDE_STORAGE_KEY,
      JSON.stringify(getConfigOverrides())
    )
  } catch (err) {
    console.warn('Failed to persist config overrides to localStorage:', err)
  }
}

function loadOverridesFromLocalStorage() {
  if (typeof window === 'undefined' || !window.localStorage) {
    return
  }

  let raw
  try {
    raw = window.localStorage.getItem(CONFIG_OVERRIDE_STORAGE_KEY)
  } catch (err) {
    console.warn('Failed to read config overrides from localStorage:', err)
    return
  }

  if (!raw) {
    return
  }

  try {
    const parsed = JSON.parse(raw)
    applyOverridesFromObject(parsed)
  } catch (err) {
    console.warn('Failed to parse config overrides from localStorage:', err)
  }
}

async function loadOverridesFromFile() {
  if (typeof fetch !== 'function') {
    return
  }

  try {
    const response = await fetch(EXTERNAL_OVERRIDE_PATH, { cache: 'no-store' })
    if (!response.ok) {
      return
    }

    const data = await response.json()
    applyOverridesFromObject(data)
  } catch (err) {
    console.warn('Failed to load config overrides file:', err)
  }
}

// Experience system multiplier (adjusts how quickly units gain XP)
export let XP_MULTIPLIER = 3
// config.js
export let TILE_SIZE = 32
export let MIN_MAP_TILES = 32
export let DEFAULT_MAP_TILES_X = 100
export let DEFAULT_MAP_TILES_Y = 100
export let MAP_TILES_X = DEFAULT_MAP_TILES_X
export let MAP_TILES_Y = DEFAULT_MAP_TILES_Y

export function setMapDimensions(widthTiles, heightTiles) {
  const normalizedWidth = Number.isFinite(widthTiles) ? Math.floor(widthTiles) : DEFAULT_MAP_TILES_X
  const normalizedHeight = Number.isFinite(heightTiles) ? Math.floor(heightTiles) : DEFAULT_MAP_TILES_Y

  MAP_TILES_X = Math.max(MIN_MAP_TILES, normalizedWidth)
  MAP_TILES_Y = Math.max(MIN_MAP_TILES, normalizedHeight)

  return { width: MAP_TILES_X, height: MAP_TILES_Y }
}

export function getMapDimensions() {
  return { width: MAP_TILES_X, height: MAP_TILES_Y }
}

export function getMapWidth() {
  return MAP_TILES_X * TILE_SIZE
}

export function getMapHeight() {
  return MAP_TILES_Y * TILE_SIZE
}
// Approximate real world length of one tile in meters
export let TILE_LENGTH_METERS = 1000
export let SAFE_RANGE_ENABLED = false
export let CREW_KILL_CHANCE = 0.25 // 25% chance to kill a crew member on hit

// Toggle to allow selecting enemy units to view their HUD only
export let ENABLE_ENEMY_SELECTION = true

export function setEnemySelectionEnabled(value) {
  ENABLE_ENEMY_SELECTION = value
}

// Toggle to allow issuing commands to enemy units when selected
export let ENABLE_ENEMY_CONTROL = false

export function setEnemyControlEnabled(value) {
  ENABLE_ENEMY_CONTROL = value
}

// Sound configuration
export let MASTER_VOLUME = 0.25  // Default to 50% volume

// Targeting spread for tanks and turrets (in pixels, about 3/4 of a tile for more noticeable inaccuracy)
export let TARGETING_SPREAD = TILE_SIZE * 0.75

// HARVESTER_CAPPACITY is now 1 (so a harvester unloads as soon as it harvests one unit)
export let HARVESTER_CAPPACITY = 1

// Harvester unload time (in milliseconds)
export let HARVESTER_UNLOAD_TIME = 5000  // 5 seconds (2x faster than before)
// Capacity of tanker truck supply tank
export let TANKER_SUPPLY_CAPACITY = 40000

// Fallback colors for tiles when images aren't available
export let TILE_COLORS = {
  land: '#A0522D',
  water: '#1E90FF',
  rock: '#808080',
  street: '#D3D3D3',
  ore: '#FFD700',
  seedCrystal: '#FF5555',
  building: 'transparent' // Buildings should be transparent so background shows through
}

// Image paths for tile types
export let TILE_IMAGES = {
  land: {
    // Use programmatic discovery for grass tiles
    useGrassTileDiscovery: true
  },
  water: {
    animated: true
  },
  rock: {
    paths: ['images/map/rock_on_grass01', 'images/map/rock01', 'images/map/rock02', 'images/map/rock03', 'images/map/rock04', 'images/map/rock05']
  },
  street: {
    paths: ['images/map/street01']
  },
  ore: {
    paths: ['images/map/ore01', 'images/map/ore02', 'images/map/ore03', 'images/map/ore04']
  },
  seedCrystal: {
    paths: ['images/map/ore1_red']
  }
}

// Sprite sheet and mapping for map tiles
export let TILE_SPRITE_SHEET = 'images/map/map_sprites.webp'
export let TILE_SPRITE_MAP = 'images/map/map_sprites.json'

// Enable/disable texture usage (for performance testing/fallback)
export let USE_TEXTURES = true

// Enable/disable tank image-based rendering (T key to toggle during gameplay)
export let USE_TANK_IMAGES = true

// Grass tile ratio configuration (higher numbers = rarer)
// 1 out of X tiles will be decorative/impassable
export let GRASS_DECORATIVE_RATIO = 33  // 1 in x tiles will be decorative
export let GRASS_IMPASSABLE_RATIO = 50  // 1 in x tiles will be impassable

<<<<<<< HEAD
export let INERTIA_DECAY = 0.983  // Increased from 0.95 to make inertia 3x longer
=======
export const INERTIA_DECAY = 0.983  // Increased from 0.95 to make inertia 3x longer
// Wreck impact physics tuning
export const WRECK_IMPACT_FORCE_MULTIPLIER = 0.02 // Scales how far wrecks are tossed per point of damage
export const WRECK_INERTIA_DECAY = 0.92 // Controls how quickly tossed wrecks slow down
>>>>>>> ab52fede
// Scroll speed when using arrow keys (pixels per frame)
export let KEYBOARD_SCROLL_SPEED = 8

// Increase tank range by 50% (for example, from 6 to 9 tiles)
export let TANK_FIRE_RANGE = 9

// Maximum allowed empty tile gap between connected buildings (Chebyshev distance)
export let MAX_BUILDING_GAP_TILES = 3
// Backwards-compatible export for systems that still consume the old name
export let BUILDING_PROXIMITY_RANGE = MAX_BUILDING_GAP_TILES

// Shadow of War configuration
export let SHADOW_OF_WAR_CONFIG = {
  tilePadding: 0.5,
  rocketRangeMultiplier: 1.5,
  defaultNonCombatRange: 2,
  harvesterRange: 5,
  initialBaseDiscoveryRadius: 10,
  baseVisibilityBorder: 4
}

// Tank constants
export let DEFAULT_ROTATION_SPEED = 0.05 // Radians per frame
export let FAST_ROTATION_SPEED = 0.1 // Radians per frame
export let TANK_BULLET_SPEED = 8 // Radians per frame

// Hit zone damage multipliers for tanks
export let HIT_ZONE_DAMAGE_MULTIPLIERS = {
  FRONT: 1.0,   // Normal damage from front
  SIDE: 1.25,    // 30% more damage from sides
  REAR: 1.5     // 100% more damage from behind (critical hit)
}

// Critical damage sound cooldown (30 seconds)
export let CRITICAL_DAMAGE_SOUND_COOLDOWN = 30000

// Separate rotation rates for tank components
export let TANK_WAGON_ROT = 0.05 // Radians per frame for tank body/wagon movement
// Reduced turret rotation speed to make artillery tracking more deliberate
// 70% slower than before (was 0.08)
export let TANK_TURRET_ROT = 0.024 // Radians per frame for turret aiming

// Aiming precision threshold (in radians) - turret must be within this angle to fire
export let TURRET_AIMING_THRESHOLD = 0.1 // About 5.7 degrees

// Recoil and muzzle flash animation constants
export let RECOIL_DISTANCE = 8 // pixels to move back during recoil
export let RECOIL_DURATION = 300 // milliseconds
export let MUZZLE_FLASH_DURATION = 150 // milliseconds
export let MUZZLE_FLASH_SIZE = 12 // radius of muzzle flash
export let TURRET_RECOIL_DISTANCE = 6 // pixels for building turrets
export let SMOKE_PARTICLE_LIFETIME = 4500 // milliseconds (increased for longer-lasting building smoke)
export let SMOKE_EMIT_INTERVAL = 120 // milliseconds between puffs (slightly less frequent)
export let SMOKE_PARTICLE_SIZE = 8 // radius of smoke particles (reduced from 12)

// Duration of the building sell animation (in milliseconds)
export let BUILDING_SELL_DURATION = 3000

// Wind effects for smoke particles
export let WIND_DIRECTION = { x: 0.3, y: -0.1 } // Slight eastward and upward wind
export let WIND_STRENGTH = 0.008 // How much wind affects particle movement

export let ORE_SPREAD_INTERVAL = 30000  // 30 seconds (3x faster than before)
export let ORE_SPREAD_PROBABILITY = 0.06
// Toggle ore spreading to improve performance when disabled
export let ORE_SPREAD_ENABLED = true

export function setOreSpreadEnabled(value) {
  ORE_SPREAD_ENABLED = value
}

// New: Path recalculation interval (in milliseconds)
export let PATH_CALC_INTERVAL = 2000

// Attack/chase pathfinding interval - throttled to prevent excessive recalculation (in milliseconds)
export let ATTACK_PATH_CALC_INTERVAL = 3000

// General AI decision interval for heavy logic like target selection (in milliseconds)
export let AI_DECISION_INTERVAL = 5000  // Reduced from 200ms to 5s to prevent wiggling

// Smoke emission for buildings
export let BUILDING_SMOKE_EMIT_INTERVAL = 1000 // ms between puffs

// Distance threshold for using occupancy map in pathfinding (in tiles)
export let PATHFINDING_THRESHOLD = 10

// How close a unit needs to be (in tiles) to consider a move target reached
export let MOVE_TARGET_REACHED_THRESHOLD = 1.5

// Unit stuck detection and productivity check intervals (in milliseconds)
export let STUCK_CHECK_INTERVAL = 500  // Check every 0.5 seconds for stuck units
export let HARVESTER_PRODUCTIVITY_CHECK_INTERVAL = 500  // Check harvester productivity every 0.5 seconds
export let STUCK_THRESHOLD = 500  // Consider units stuck after 0.5 seconds
export let STUCK_HANDLING_COOLDOWN = 1250  // Cooldown between stuck handling attempts
export let DODGE_ATTEMPT_COOLDOWN = 500  // Cooldown between dodge attempts

// Street movement and pathfinding modifiers
export let STREET_SPEED_MULTIPLIER = 1.5  // Units move 50% faster on streets
export let STREET_PATH_COST = 1 / STREET_SPEED_MULTIPLIER  // Prefer streets in pathfinding

// Unit costs
export let UNIT_COSTS = {
  tank: 1000,
  tank_v1: 1000, // Alias for tank (used by AI)
  rocketTank: 2000,
  harvester: 1500,
  'tank-v2': 2000,
  'tank-v3': 3000,
  ambulance: 500,
  tankerTruck: 300,
  recoveryTank: 3000
}

// Unit properties
export let UNIT_PROPERTIES = {
  // Base properties
  base: {
    health: 100,
    maxHealth: 100,
    speed: 0.25,  // 50% slower: 0.5 * 0.5 = 0.25
    rotationSpeed: TANK_WAGON_ROT,
    turretRotationSpeed: TANK_TURRET_ROT
  },
  // Harvester properties
  harvester: {
    health: 150,
    maxHealth: 150,
    speed: 0.4,  // 50% slower: 0.8 * 0.5 = 0.4
    rotationSpeed: 0.2,
    armor: 3
  },
  // Tank properties
  tank_v1: {
    health: 100,
    maxHealth: 100,
    speed: 0.33,  // 50% slower: 0.66 * 0.5 = 0.33
    rotationSpeed: TANK_WAGON_ROT,
    turretRotationSpeed: TANK_TURRET_ROT
  },
  // Tank V2 properties
  'tank-v2': {
    health: 150,
    maxHealth: 150,
    speed: 0.3,  // 50% slower: 0.6 * 0.5 = 0.3
    rotationSpeed: TANK_WAGON_ROT,
    turretRotationSpeed: TANK_TURRET_ROT,
    alertMode: true
  },
  // Tank V3 properties
  'tank-v3': {
    health: 200,
    maxHealth: 200,
    speed: 0.25,  // 50% slower: 0.5 * 0.5 = 0.25
    rotationSpeed: TANK_WAGON_ROT,
    turretRotationSpeed: TANK_TURRET_ROT * 1.5, // 50% faster turret rotation for better tracking
    alertMode: true
  },
  // Rocket tank properties
  rocketTank: {
    health: 100,
    maxHealth: 100,
    speed: 0.35,  // 50% slower: 0.7 * 0.5 = 0.35
    rotationSpeed: TANK_WAGON_ROT,
    turretRotationSpeed: TANK_TURRET_ROT
  },
  recoveryTank: {
    health: 150,
    maxHealth: 150,
    speed: 0.525, // 50% faster than rocket tank when unloaded
    loadedSpeed: 0.33, // Same as tank speed when towing
    rotationSpeed: TANK_WAGON_ROT,
    turretRotationSpeed: TANK_TURRET_ROT,
    armor: 3
  },
  ambulance: {
    health: 25,
    maxHealth: 25,
    speed: 0.5, // Base speed (1.5x tank v1 on grass: 0.33 * 1.5 = 0.495)
    streetSpeedMultiplier: 4.0,
    rotationSpeed: TANK_WAGON_ROT,
    turretRotationSpeed: 0,
    maxMedics: 10,
    medics: 10 // Initial crew capacity
  },
  tankerTruck: {
    health: 20,
    maxHealth: 20,
    speed: 0.66,
    rotationSpeed: TANK_WAGON_ROT,
    turretRotationSpeed: 0
  }
}

// Tank V3 burst fire configuration
export let TANK_V3_BURST = {
  COUNT: 2,     // Number of bullets per burst
  DELAY: 300    // Delay between bullets in milliseconds
}

// Pathfinding constants
export let PATHFINDING_LIMIT = 1000

// Movement directions for pathfinding and position search
export let DIRECTIONS = [
  { x: 0, y: -1 },  // north
  { x: 1, y: 0 },   // east
  { x: 0, y: 1 },   // south
  { x: -1, y: 0 },  // west
  { x: 1, y: -1 },  // northeast
  { x: 1, y: 1 },   // southeast
  { x: -1, y: 1 },  // southwest
  { x: -1, y: -1 }  // northwest
]

// Maximum search distance for spawn positions
export let MAX_SPAWN_SEARCH_DISTANCE = 10

export let BULLET_DAMAGES = {
  tank_v1: 20,
  tank_v2: 24,
  tank_v3: 30,
  rocketTank: 120
}

// Attack Group Feature (AGF) constants
export let ATTACK_TARGET_INDICATOR_SIZE = 8 // Size of the red triangle indicator above targeted units
export let ATTACK_TARGET_BOUNCE_SPEED = 0.003 // Speed of bouncing animation for target indicators

// Movement target indicator constants
export let MOVE_TARGET_INDICATOR_SIZE = 8 // Size of the green triangle indicator for movement targets
export let MOVE_TARGET_BOUNCE_SPEED = 0.003 // Speed of bouncing animation for movement target indicators

// Utility vehicle service visualization constants
export const UTILITY_SERVICE_RANGES = {
  recoveryTank: Math.SQRT2,
  ambulance: Math.SQRT2,
  tankerTruck: Math.SQRT2
}
export const UTILITY_SERVICE_INDICATOR_SIZE = 8
export const UTILITY_SERVICE_INDICATOR_BOUNCE_SPEED = 0.003

// Unit type colors (same for all players/enemies of same type)
export let UNIT_TYPE_COLORS = {
  tank: '#0000FF',        // Blue
  tank_v1: '#0000FF',     // Blue
  'tank-v2': '#FFFFFF',   // White
  'tank-v3': '#32CD32',   // Lime green
  harvester: '#9400D3',   // Purple
  rocketTank: '#800000',
  ambulance: '#00FFFF',   // Dark red
  tankerTruck: '#FFA500',
  recoveryTank: '#FFD700' // Gold
}

// Party/owner colors for indicators (4 distinct colors for multiplayer)
export let PARTY_COLORS = {
  player1: '#00FF00',     // Green (Human player by default)
  player2: '#FF0000',     // Red
  player3: '#0080FF',     // Blue
  player4: '#FFFF00',     // Yellow
  // Legacy aliases for backwards compatibility
  player: '#00FF00',      // Green
  enemy: '#FF0000'        // Red
}

// Player position constants for 4-corner setup
export let PLAYER_POSITIONS = {
  player1: { x: 0.1, y: 0.9 },   // Bottom-left (current player position)
  player2: { x: 0.9, y: 0.1 },   // Top-right (current enemy position)
  player3: { x: 0.1, y: 0.1 },   // Top-left
  player4: { x: 0.9, y: 0.9 }    // Bottom-right
}

// Default number of players
export let DEFAULT_PLAYER_COUNT = 2

// Gas system configuration
export let GAS_REFILL_TIME = 7000 // ms to fully refill at station
export let GAS_REFILL_COST = 50

export let UNIT_GAS_PROPERTIES = {
  tank_v1: { tankSize: 1900, consumption: 450 },
  'tank-v2': { tankSize: 1900, consumption: 450 },
  'tank-v3': { tankSize: 1900, consumption: 450 },
  rocketTank: { tankSize: 1900, consumption: 450 },
  // Recovery tanks consume the same fuel as standard tanks
  recoveryTank: { tankSize: 1900, consumption: 450 },
  harvester: { tankSize: 2650, consumption: 30, harvestConsumption: 100 },
  ambulance: { tankSize: 75, consumption: 25 },
  tankerTruck: { tankSize: 700, consumption: 150 }
}

const EXPORTED_CONFIG_VARIABLES = [
  'XP_MULTIPLIER',
  'TILE_SIZE',
  'MIN_MAP_TILES',
  'DEFAULT_MAP_TILES_X',
  'DEFAULT_MAP_TILES_Y',
  'MAP_TILES_X',
  'MAP_TILES_Y',
  'TILE_LENGTH_METERS',
  'SAFE_RANGE_ENABLED',
  'CREW_KILL_CHANCE',
  'ENABLE_ENEMY_SELECTION',
  'ENABLE_ENEMY_CONTROL',
  'MASTER_VOLUME',
  'TARGETING_SPREAD',
  'HARVESTER_CAPPACITY',
  'HARVESTER_UNLOAD_TIME',
  'TANKER_SUPPLY_CAPACITY',
  'TILE_COLORS',
  'TILE_IMAGES',
  'TILE_SPRITE_SHEET',
  'TILE_SPRITE_MAP',
  'USE_TEXTURES',
  'USE_TANK_IMAGES',
  'GRASS_DECORATIVE_RATIO',
  'GRASS_IMPASSABLE_RATIO',
  'INERTIA_DECAY',
  'KEYBOARD_SCROLL_SPEED',
  'TANK_FIRE_RANGE',
  'MAX_BUILDING_GAP_TILES',
  'BUILDING_PROXIMITY_RANGE',
  'SHADOW_OF_WAR_CONFIG',
  'DEFAULT_ROTATION_SPEED',
  'FAST_ROTATION_SPEED',
  'TANK_BULLET_SPEED',
  'HIT_ZONE_DAMAGE_MULTIPLIERS',
  'CRITICAL_DAMAGE_SOUND_COOLDOWN',
  'TANK_WAGON_ROT',
  'TANK_TURRET_ROT',
  'TURRET_AIMING_THRESHOLD',
  'RECOIL_DISTANCE',
  'RECOIL_DURATION',
  'MUZZLE_FLASH_DURATION',
  'MUZZLE_FLASH_SIZE',
  'TURRET_RECOIL_DISTANCE',
  'SMOKE_PARTICLE_LIFETIME',
  'SMOKE_EMIT_INTERVAL',
  'SMOKE_PARTICLE_SIZE',
  'BUILDING_SELL_DURATION',
  'WIND_DIRECTION',
  'WIND_STRENGTH',
  'ORE_SPREAD_INTERVAL',
  'ORE_SPREAD_PROBABILITY',
  'ORE_SPREAD_ENABLED',
  'PATH_CALC_INTERVAL',
  'ATTACK_PATH_CALC_INTERVAL',
  'AI_DECISION_INTERVAL',
  'BUILDING_SMOKE_EMIT_INTERVAL',
  'PATHFINDING_THRESHOLD',
  'MOVE_TARGET_REACHED_THRESHOLD',
  'STUCK_CHECK_INTERVAL',
  'HARVESTER_PRODUCTIVITY_CHECK_INTERVAL',
  'STUCK_THRESHOLD',
  'STUCK_HANDLING_COOLDOWN',
  'DODGE_ATTEMPT_COOLDOWN',
  'STREET_SPEED_MULTIPLIER',
  'STREET_PATH_COST',
  'UNIT_COSTS',
  'UNIT_PROPERTIES',
  'TANK_V3_BURST',
  'PATHFINDING_LIMIT',
  'DIRECTIONS',
  'MAX_SPAWN_SEARCH_DISTANCE',
  'BULLET_DAMAGES',
  'ATTACK_TARGET_INDICATOR_SIZE',
  'ATTACK_TARGET_BOUNCE_SPEED',
  'MOVE_TARGET_INDICATOR_SIZE',
  'MOVE_TARGET_BOUNCE_SPEED',
  'UNIT_TYPE_COLORS',
  'PARTY_COLORS',
  'PLAYER_POSITIONS',
  'DEFAULT_PLAYER_COUNT',
  'GAS_REFILL_TIME',
  'GAS_REFILL_COST',
  'UNIT_GAS_PROPERTIES'
]

EXPORTED_CONFIG_VARIABLES.forEach(registerConfigVariable)

export const CONFIG_VARIABLE_NAMES = [...EXPORTED_CONFIG_VARIABLES]<|MERGE_RESOLUTION|>--- conflicted
+++ resolved
@@ -342,14 +342,10 @@
 export let GRASS_DECORATIVE_RATIO = 33  // 1 in x tiles will be decorative
 export let GRASS_IMPASSABLE_RATIO = 50  // 1 in x tiles will be impassable
 
-<<<<<<< HEAD
 export let INERTIA_DECAY = 0.983  // Increased from 0.95 to make inertia 3x longer
-=======
-export const INERTIA_DECAY = 0.983  // Increased from 0.95 to make inertia 3x longer
 // Wreck impact physics tuning
-export const WRECK_IMPACT_FORCE_MULTIPLIER = 0.02 // Scales how far wrecks are tossed per point of damage
-export const WRECK_INERTIA_DECAY = 0.92 // Controls how quickly tossed wrecks slow down
->>>>>>> ab52fede
+export let WRECK_IMPACT_FORCE_MULTIPLIER = 0.02 // Scales how far wrecks are tossed per point of damage
+export let WRECK_INERTIA_DECAY = 0.92 // Controls how quickly tossed wrecks slow down
 // Scroll speed when using arrow keys (pixels per frame)
 export let KEYBOARD_SCROLL_SPEED = 8
 
