// unifiedMovement.js - Unified movement system for all ground units
import {
  TILE_SIZE,
  STUCK_CHECK_INTERVAL,
  STUCK_THRESHOLD,
  STUCK_HANDLING_COOLDOWN,
  DODGE_ATTEMPT_COOLDOWN,
  STREET_SPEED_MULTIPLIER,
  TILE_LENGTH_METERS,
  COLLISION_BOUNCE_REMOTE_BOOST,
  COLLISION_BOUNCE_SPEED_FACTOR,
  COLLISION_BOUNCE_OVERLAP_FACTOR,
  COLLISION_BOUNCE_MIN,
  COLLISION_BOUNCE_MAX,
  COLLISION_RECOIL_FACTOR_FAST,
  COLLISION_RECOIL_MAX_FAST,
  COLLISION_RECOIL_PUSH_OTHER_FACTOR,
  COLLISION_RECOIL_PUSH_OTHER_MAX,
  COLLISION_SEPARATION_SCALE,
  COLLISION_SEPARATION_MAX,
  COLLISION_SEPARATION_MIN,
  COLLISION_NORMAL_DAMPING_MULT,
  COLLISION_NORMAL_DAMPING_MAX,
  WRECK_COLLISION_REMOTE_BOOST,
  WRECK_COLLISION_SPEED_FACTOR,
  WRECK_COLLISION_OVERLAP_FACTOR,
  WRECK_COLLISION_MIN,
  WRECK_COLLISION_MAX,
  WRECK_COLLISION_RECOIL_FACTOR_UNIT,
  WRECK_COLLISION_RECOIL_MAX_UNIT
} from '../config.js'
import { clearStuckHarvesterOreField, handleStuckHarvester } from './harvesterLogic.js'
import { updateUnitOccupancy, findPath, removeUnitOccupancy } from '../units.js'
import { playPositionalSound, playSound, audioContext, getMasterVolume } from '../sound.js'
import { gameState } from '../gameState.js'
import { detonateTankerTruck } from './tankerTruckUtils.js'
import { smoothRotateTowardsAngle as smoothRotate } from '../logic.js'

const BASE_FRAME_SECONDS = 1 / 60
<<<<<<< HEAD
const ROTOR_AIRBORNE_SPEED = 0.35
const ROTOR_GROUNDED_SPEED = 0
const ROTOR_SPINUP_RESPONSE = 4
const ROTOR_SPINDOWN_RESPONSE = 1.5
const ROTOR_STOP_EPSILON = 0.002
=======
const APACHE_ROTOR_LOOP_VOLUME = 0.25
const APACHE_ROTOR_ALTITUDE_GAIN_MIN = 0.6
const APACHE_ROTOR_ALTITUDE_GAIN_MAX = 1.0
>>>>>>> 695f4e04

function calculatePositionalAudio(x, y) {
  const canvas = document.getElementById('gameCanvas')
  if (!canvas) {
    return { pan: 0, volumeFactor: 1 }
  }
  const centerX = gameState.scrollOffset.x + canvas.width / 2
  const centerY = gameState.scrollOffset.y + canvas.height / 2
  const dx = x - centerX
  const dy = y - centerY
  const distance = Math.hypot(dx, dy)
  const maxDistance = Math.max(canvas.width, canvas.height) * 0.75
  const volumeFactor = Math.max(0, 1 - distance / maxDistance)
  const pan = Math.max(-1, Math.min(1, dx / maxDistance))
  return { pan, volumeFactor }
}

function addUnitOccupancyDirect(unit, occupancyMap) {
  if (!occupancyMap) return
  const tileX = Math.floor((unit.x + TILE_SIZE / 2) / TILE_SIZE)
  const tileY = Math.floor((unit.y + TILE_SIZE / 2) / TILE_SIZE)
  if (
    tileX >= 0 &&
    tileY >= 0 &&
    tileY < occupancyMap.length &&
    tileX < occupancyMap[0].length
  ) {
    occupancyMap[tileY][tileX] = (occupancyMap[tileY][tileX] || 0) + 1
  }
}

function consumeUnitGas(unit, amount) {
  if (!unit || typeof unit.gas !== 'number') {
    return
  }
  if (amount <= 0) {
    return
  }

  const prevGas = unit.gas
  unit.gas = Math.max(0, unit.gas - amount)

  if (prevGas > 0 && unit.gas <= 0 && !unit.outOfGasPlayed) {
    playSound('outOfGas')
    unit.outOfGasPlayed = true
    unit.needsEmergencyFuel = true
    unit.emergencyFuelRequestTime = performance.now()
  }
}

function updateApacheFlightState(unit, movement, occupancyMap, now) {
  const rotor = unit.rotor || { angle: 0, speed: 0, targetSpeed: 0 }
  unit.rotor = rotor
  const shadow = unit.shadow || { offset: 0, scale: 1 }
  unit.shadow = shadow

  const deltaMs = Math.max(16, now - (unit.lastFlightUpdate || now))
  unit.lastFlightUpdate = now
  const deltaSeconds = deltaMs / 1000

  let manualState = unit.manualFlightState || 'auto'
  let landingBlocked = false

  if (manualState === 'land' && occupancyMap) {
    const centerTileX = Math.floor((unit.x + TILE_SIZE / 2) / TILE_SIZE)
    const centerTileY = Math.floor((unit.y + TILE_SIZE / 2) / TILE_SIZE)

    const row =
      centerTileY >= 0 && centerTileY < occupancyMap.length
        ? occupancyMap[centerTileY]
        : null

    if (row && centerTileX >= 0 && centerTileX < row.length) {
      const occupancy = row[centerTileX] || 0
      const helipadLandingActive = Boolean(unit.helipadLandingRequested || unit.landedHelipadId)

      landingBlocked = occupancy > 0 && !helipadLandingActive
      if (landingBlocked) {
        manualState = 'hover'
        unit.manualFlightState = 'hover'
        unit.autoHoldAltitude = true
      }
    }
  }

  if (!landingBlocked && unit.blockedFromLanding) {
    unit.blockedFromLanding = false
  } else if (landingBlocked) {
    unit.blockedFromLanding = true
  }
  const holdAltitude = Boolean(unit.autoHoldAltitude) || Boolean(unit.flightPlan) || Boolean(unit.remoteControlActive)
  const isInMotion = Boolean(movement?.isMoving) || (unit.path && unit.path.length > 0) || Boolean(unit.moveTarget)

  let desiredAltitude = 0
  if (manualState === 'takeoff') {
    desiredAltitude = unit.maxAltitude
  } else if (manualState === 'land') {
    desiredAltitude = 0
  } else if (manualState === 'hover') {
    desiredAltitude = unit.maxAltitude * 0.75
  } else {
    desiredAltitude = (holdAltitude || isInMotion) ? unit.maxAltitude : 0
  }

  if (landingBlocked) {
    const safeHoverAltitude = Math.max(unit.altitude, unit.maxAltitude * 0.35)
    desiredAltitude = safeHoverAltitude
  }

  unit.targetAltitude = desiredAltitude

  const altitudeDiff = desiredAltitude - unit.altitude
  const climbRate = unit.maxAltitude * (manualState === 'land' ? 2.5 : 3)
  const maxStep = climbRate * deltaSeconds
  const altitudeStep = Math.max(-maxStep, Math.min(maxStep, altitudeDiff))
  unit.altitude = Math.max(0, unit.altitude + altitudeStep)

  let newFlightState = unit.flightState
  if (unit.altitude > 2 && altitudeDiff > 0.5) {
    newFlightState = 'takeoff'
  } else if (unit.altitude > 2 && Math.abs(altitudeDiff) <= 1) {
    newFlightState = 'airborne'
  } else if (unit.altitude <= 2 && altitudeDiff < -0.5) {
    newFlightState = 'landing'
  } else if (unit.altitude <= 2) {
    newFlightState = 'grounded'
  }

  const previouslyGrounded = unit.flightState === 'grounded' || unit.flightState === undefined
  const hadGroundOccupancy =
    unit.groundedOccupancyApplied !== undefined
      ? Boolean(unit.groundedOccupancyApplied)
      : !unit.occupancyRemoved
  unit.flightState = newFlightState

  const isGroundedNow = unit.flightState === 'grounded'
  const onHelipadNow = isGroundedNow && Boolean(unit.landedHelipadId)

  if (!isGroundedNow) {
    if (previouslyGrounded && hadGroundOccupancy) {
      removeUnitOccupancy(unit, occupancyMap, { ignoreFlightState: true })
    }
    unit.groundedOccupancyApplied = false
    unit.occupancyRemoved = true
    unit.lastGroundedOnHelipad = false
  } else {
    if (onHelipadNow) {
      if (hadGroundOccupancy) {
        removeUnitOccupancy(unit, occupancyMap, { ignoreFlightState: true })
      }
      unit.groundedOccupancyApplied = false
      unit.occupancyRemoved = true
    } else if (!hadGroundOccupancy) {
      addUnitOccupancyDirect(unit, occupancyMap)
      unit.groundedOccupancyApplied = true
      unit.occupancyRemoved = false
    }
    if (!onHelipadNow && hadGroundOccupancy) {
      unit.occupancyRemoved = false
    }
    unit.lastGroundedOnHelipad = onHelipadNow
  }

  const rotorTargetSpeed = unit.flightState === 'grounded'
    ? ROTOR_GROUNDED_SPEED
    : ROTOR_AIRBORNE_SPEED
  const rotorResponse = unit.flightState === 'grounded'
    ? ROTOR_SPINDOWN_RESPONSE
    : ROTOR_SPINUP_RESPONSE
  rotor.speed += (rotorTargetSpeed - rotor.speed) * Math.min(1, deltaSeconds * rotorResponse)
  if (unit.flightState === 'grounded' && Math.abs(rotor.speed - ROTOR_GROUNDED_SPEED) < ROTOR_STOP_EPSILON) {
    rotor.speed = ROTOR_GROUNDED_SPEED
  }
  rotor.angle = (rotor.angle + rotor.speed * deltaMs) % (Math.PI * 2)
  rotor.targetSpeed = rotorTargetSpeed

  const altitudeRatio = Math.min(1, unit.maxAltitude > 0 ? unit.altitude / unit.maxAltitude : 0)
  shadow.offset = altitudeRatio * TILE_SIZE * 1.8
  shadow.scale = 1 + altitudeRatio * 0.5

  if (manualState === 'takeoff' && unit.altitude >= unit.maxAltitude * 0.95) {
    unit.manualFlightState = 'auto'
  } else if (manualState === 'land' && unit.altitude <= 1) {
    unit.manualFlightState = 'auto'
  }

  if (unit.dodgeVelocity) {
    if (now < unit.dodgeVelocity.endTime) {
      unit.x += unit.dodgeVelocity.vx * deltaSeconds
      unit.y += unit.dodgeVelocity.vy * deltaSeconds
    } else {
      unit.dodgeVelocity = null
    }
  }

  const isHovering = unit.flightState === 'airborne' && (!movement || movement.currentSpeed < 0.1)
  unit.hovering = isHovering

  if (typeof unit.gas === 'number' && unit.gas > 0) {
    const shouldConsumeHoverFuel = isHovering && !unit.helipadLandingRequested && manualState !== 'land'
    if (shouldConsumeHoverFuel) {
      const frameScale = Math.max(0, Math.min(deltaSeconds / BASE_FRAME_SECONDS, 6))
      const airSpeed = unit.airCruiseSpeed || unit.speed || MOVEMENT_CONFIG.MAX_SPEED
      const hoverEquivalentPixels = airSpeed * frameScale
      const metersPerPixel = TILE_LENGTH_METERS / TILE_SIZE
      const hoverMeters = hoverEquivalentPixels * metersPerPixel
      const hoverUsage = (unit.gasConsumption || 0) * hoverMeters / 100000 * (unit.hoverFuelMultiplier || 0.2)
      consumeUnitGas(unit, hoverUsage)
    }
  }

  const shouldPlayRotorSound =
    unit.health > 0 &&
    !unit.destroyed &&
    unit.flightState &&
    unit.flightState !== 'grounded'

  if (shouldPlayRotorSound) {
    const altitudeRatio = unit.maxAltitude > 0 ? Math.min(1, unit.altitude / unit.maxAltitude) : 0
    const altitudeGain =
      APACHE_ROTOR_ALTITUDE_GAIN_MIN +
      altitudeRatio * (APACHE_ROTOR_ALTITUDE_GAIN_MAX - APACHE_ROTOR_ALTITUDE_GAIN_MIN)

    if (!unit.rotorSound && !unit.rotorSoundLoading) {
      unit.rotorSoundLoading = true
      playPositionalSound('apache_fly', unit.x, unit.y, APACHE_ROTOR_LOOP_VOLUME, 0, false, { playLoop: true })
        .then(handle => {
          unit.rotorSoundLoading = false
          if (!handle) {
            return
          }

          const stillAirborne =
            unit.health > 0 &&
            !unit.destroyed &&
            unit.flightState &&
            unit.flightState !== 'grounded'

          if (!stillAirborne) {
            try {
              handle.source.stop()
            } catch (e) {
              console.error('Failed to stop apache rotor sound after landing:', e)
            }
            return
          }

          const altitudeRatioNow = unit.maxAltitude > 0 ? Math.min(1, unit.altitude / unit.maxAltitude) : 0
          const altitudeGainNow =
            APACHE_ROTOR_ALTITUDE_GAIN_MIN +
            altitudeRatioNow * (APACHE_ROTOR_ALTITUDE_GAIN_MAX - APACHE_ROTOR_ALTITUDE_GAIN_MIN)

          const { pan, volumeFactor } = calculatePositionalAudio(unit.x, unit.y)
          const targetGain =
            APACHE_ROTOR_LOOP_VOLUME *
            volumeFactor *
            altitudeGainNow *
            getMasterVolume()

          if (handle.gainNode) {
            handle.gainNode.gain.setValueAtTime(0, audioContext.currentTime)
            handle.gainNode.gain.linearRampToValueAtTime(targetGain, audioContext.currentTime + 0.4)
          }
          if (handle.panner) {
            handle.panner.pan.value = pan
          }

          handle.baseVolume = APACHE_ROTOR_LOOP_VOLUME
          unit.rotorSound = handle
        })
        .catch(error => {
          unit.rotorSoundLoading = false
          console.error('Error playing apache rotor loop:', error)
        })
    } else if (unit.rotorSound) {
      const { pan, volumeFactor } = calculatePositionalAudio(unit.x, unit.y)
      const targetGain =
        (unit.rotorSound.baseVolume || APACHE_ROTOR_LOOP_VOLUME) *
        volumeFactor *
        altitudeGain *
        getMasterVolume()

      if (unit.rotorSound.panner) {
        unit.rotorSound.panner.pan.value = pan
      }
      if (unit.rotorSound.gainNode) {
        unit.rotorSound.gainNode.gain.setTargetAtTime(targetGain, audioContext.currentTime, 0.05)
      }
    }
  } else {
    if (unit.rotorSound) {
      const { source, gainNode } = unit.rotorSound
      if (gainNode) {
        gainNode.gain.cancelScheduledValues(audioContext.currentTime)
        gainNode.gain.setValueAtTime(gainNode.gain.value, audioContext.currentTime)
        gainNode.gain.linearRampToValueAtTime(0, audioContext.currentTime + 0.3)
      }
      if (source) {
        try {
          source.stop(audioContext.currentTime + 0.3)
        } catch (e) {
          console.error('Failed to schedule apache rotor sound stop:', e)
        }
      }
      unit.rotorSound = null
    }
    unit.rotorSoundLoading = false
  }
}

/**
 * Unified movement configuration
 */
const MOVEMENT_CONFIG = {
  ACCELERATION: 0.15,      // How quickly units accelerate (increased for more visible effect)
  DECELERATION: 0.20,      // How quickly units decelerate (faster than acceleration)
  ROTATION_SPEED: 0.12,    // How fast units rotate (radians per frame)
  MAX_SPEED: 0.9,          // Maximum movement speed (50% slower: 1.8 * 0.5 = 0.9)
  MIN_SPEED: 0.05,         // Minimum speed before stopping
  COLLISION_BUFFER: 8,     // Buffer distance for collision avoidance
  MIN_UNIT_DISTANCE: 24,   // Minimum distance between unit centers (increased from implicit 16)
  AVOIDANCE_FORCE: 0.3,    // Strength of collision avoidance force
  BACKWARD_MOVE_THRESHOLD: 0.5  // When to allow backward movement when stuck
}

export const UNIT_COLLISION_MIN_DISTANCE = MOVEMENT_CONFIG.MIN_UNIT_DISTANCE

/**
 * Initialize movement properties for a unit
 */
export function initializeUnitMovement(unit) {
  if (!unit.movement) {
    unit.movement = {
      velocity: { x: 0, y: 0 },
      targetVelocity: { x: 0, y: 0 },
      rotation: unit.rotation || 0,
      targetRotation: unit.rotation || 0,
      isMoving: false,
      currentSpeed: 0
    }
  }
}

/**
 * Update unit position using natural movement physics
 */
export function updateUnitPosition(unit, mapGrid, occupancyMap, now, units = [], gameState = null, factories = null) {
  initializeUnitMovement(unit)

  const hasRestorationOverride = Boolean(unit.restorationMoveOverride)

  if (!hasRestorationOverride && typeof unit.gas === 'number' && unit.gas <= 0) {
    if (!unit.outOfGasPlayed) {
      playSound('outOfGas')
      unit.outOfGasPlayed = true
    }
    unit.path = []
    unit.moveTarget = null
    unit.movement.velocity = { x: 0, y: 0 }
    unit.movement.targetVelocity = { x: 0, y: 0 }
    unit.movement.isMoving = false
    unit.movement.currentSpeed = 0
    if (unit.type === 'apache') {
      unit.flightPlan = null
      unit.autoHoldAltitude = false
      unit.helipadLandingRequested = false
      if (unit.flightState !== 'grounded') {
        unit.manualFlightState = 'land'
      }
    }
    return
  } else if (unit.gas > 0 && unit.needsEmergencyFuel) {
    // Clear emergency fuel flag if unit has gas again
    unit.needsEmergencyFuel = false
    unit.emergencyFuelRequestTime = null
  }

  // **HARVESTER MOVEMENT RESTRICTIONS** - Prevent movement during critical operations
  if (unit.type === 'harvester') {
    // Harvester cannot move while harvesting ore
    if (unit.harvesting) {
      unit.path = [] // Clear any pending movement
      unit.moveTarget = null
      unit.movement.velocity = { x: 0, y: 0 }
      unit.movement.targetVelocity = { x: 0, y: 0 }
      unit.movement.isMoving = false
      unit.movement.currentSpeed = 0
      return // Exit early - no movement allowed
    }

    // Harvester cannot move while unloading at refinery
    if (unit.unloadingAtRefinery) {
      unit.path = [] // Clear any pending movement
      unit.moveTarget = null
      unit.movement.velocity = { x: 0, y: 0 }
      unit.movement.targetVelocity = { x: 0, y: 0 }
      unit.movement.isMoving = false
      unit.movement.currentSpeed = 0
      return // Exit early - no movement allowed
    }
  }

  // **CREW MOVEMENT RESTRICTIONS** - Check crew status (exclude ambulance for AI)
  if (!hasRestorationOverride && unit.crew && typeof unit.crew === 'object' && !unit.crew.driver && unit.type !== 'ambulance') {
    // Tank cannot move without driver
    unit.path = [] // Clear any pending movement
    unit.moveTarget = null
    unit.movement.velocity = { x: 0, y: 0 }
    unit.movement.targetVelocity = { x: 0, y: 0 }
    unit.movement.isMoving = false
    unit.movement.currentSpeed = 0
    return // Exit early - no movement allowed
  }

  // Units undergoing repair should not move
  if (unit.repairingAtWorkshop) {
    unit.path = []
    unit.moveTarget = null
    unit.movement.velocity = { x: 0, y: 0 }
    unit.movement.targetVelocity = { x: 0, y: 0 }
    unit.movement.isMoving = false
    unit.movement.currentSpeed = 0
    return
  }

  const movement = unit.movement
  const speedModifier = unit.speedModifier || 1
  const tileX = Math.floor((unit.x + TILE_SIZE / 2) / TILE_SIZE)
  const tileY = Math.floor((unit.y + TILE_SIZE / 2) / TILE_SIZE)
  const onStreet = mapGrid[tileY] && mapGrid[tileY][tileX] && mapGrid[tileY][tileX].type === 'street'

  // Special handling for ambulance speed on streets
  let terrainMultiplier = onStreet ? STREET_SPEED_MULTIPLIER : 1
  if (unit.type === 'ambulance' && onStreet) {
    // Use ambulance-specific street speed multiplier from config
    const ambulanceProps = unit.ambulanceProps || { streetSpeedMultiplier: 6.0 }
    terrainMultiplier = ambulanceProps.streetSpeedMultiplier || 6.0
  }

  const effectiveMaxSpeed = MOVEMENT_CONFIG.MAX_SPEED * speedModifier * terrainMultiplier

  const isApache = unit.type === 'apache'
  let activeFlightPlan = null
  let hadFlightPlanAtStart = false
  if (isApache) {
    if (unit.remoteControlActive) {
      unit.flightPlan = null
    } else {
      activeFlightPlan = unit.flightPlan
      hadFlightPlanAtStart = Boolean(activeFlightPlan)
    }

    if (activeFlightPlan) {
      const unitCenterX = unit.x + TILE_SIZE / 2
      const unitCenterY = unit.y + TILE_SIZE / 2
      const dx = activeFlightPlan.x - unitCenterX
      const dy = activeFlightPlan.y - unitCenterY
      const distance = Math.hypot(dx, dy)
      const stopRadius = Math.max(6, activeFlightPlan.stopRadius || TILE_SIZE * 0.4)

      if (distance <= stopRadius) {
        unit.flightPlan = null
        activeFlightPlan = null
        movement.targetVelocity.x = 0
        movement.targetVelocity.y = 0
        movement.isMoving = false
        movement.targetRotation = movement.rotation
        unit.hovering = unit.flightState === 'airborne'
        if (!unit.helipadLandingRequested) {
          unit.autoHoldAltitude = true
        }
      } else {
        const airSpeed = (unit.airCruiseSpeed || unit.speed || MOVEMENT_CONFIG.MAX_SPEED) * (unit.speedModifier || 1)
        const dirX = dx / distance
        const dirY = dy / distance
        movement.targetVelocity.x = dirX * airSpeed
        movement.targetVelocity.y = dirY * airSpeed
        movement.isMoving = true
        const desiredRotation = normalizeAngle(Math.atan2(dirY, dirX))
        movement.targetRotation = desiredRotation
        // Smooth rotation towards target instead of instant snap
        const apacheRotationSpeed = unit.rotationSpeed || 0.18
        const currentRotation = unit.direction || movement.rotation || 0
        const smoothedRotation = smoothRotate(currentRotation, desiredRotation, apacheRotationSpeed)
        movement.rotation = smoothedRotation
        unit.direction = smoothedRotation
        unit.rotation = smoothedRotation
        unit.hovering = false
      }
      unit.path = []
    } else if (!unit.remoteControlActive) {
      movement.targetVelocity.x = 0
      movement.targetVelocity.y = 0
      movement.targetRotation = movement.rotation
      if (movement.isMoving) {
        movement.isMoving = false
      }
      if (movement.currentSpeed < MOVEMENT_CONFIG.MIN_SPEED) {
        unit.hovering = unit.flightState === 'airborne'
      }
    }
  }

  // Handle path following
  const skipPathHandlingForApache = isApache && !unit.remoteControlActive && hadFlightPlanAtStart
  if (!skipPathHandlingForApache && unit.path && unit.path.length > 0) {
    const nextTile = unit.path[0]
    const targetX = nextTile.x * TILE_SIZE
    const targetY = nextTile.y * TILE_SIZE

    const dx = targetX - unit.x
    const dy = targetY - unit.y
    const distance = Math.hypot(dx, dy)

    // Check if we've reached the current waypoint
    if (distance < TILE_SIZE / 3) {
      unit.path.shift() // Remove reached waypoint

      // Play waypoint sound for player units when they reach a new waypoint (but not the final destination)
      // ONLY when using Path Planning Feature (PPF) - i.e., when unit has a command queue
      const humanPlayer = gameState.humanPlayer || 'player1'
      const isPlayerUnit = unit.owner === humanPlayer || (humanPlayer === 'player1' && unit.owner === 'player')
      const isUsingPathPlanning = unit.commandQueue && unit.commandQueue.length > 0
      if (isPlayerUnit && unit.path.length > 0 && isUsingPathPlanning) { // Only play if there are more waypoints ahead AND using PPF
        playPositionalSound('movingAlongThePath', unit.x, unit.y, 0.6, 2) // 2 second throttle to avoid spam
      }

      // Update tile position
      unit.tileX = nextTile.x
      unit.tileY = nextTile.y

      // If no more waypoints, start deceleration
      if (unit.path.length === 0) {
        movement.targetVelocity.x = 0
        movement.targetVelocity.y = 0
        movement.isMoving = false
      }
    } else {
      // Calculate desired direction and speed
      const dirX = dx / distance
      const dirY = dy / distance

      // Handle retreat movement differently to prevent sliding while still following path
      if (unit.isRetreating) {
        const currentDirection = unit.direction || 0

        if (unit.isMovingBackwards) {
          // Moving backwards: Calculate if we need to go forward or backward along tank axis
          // to get closer to the next waypoint
          const forwardX = Math.cos(currentDirection)
          const forwardY = Math.sin(currentDirection)

          // Dot product to determine if we should go forward or backward along tank axis
          const dotProduct = (dirX * forwardX) + (dirY * forwardY)

          if (dotProduct > 0) {
            // Path direction aligns with tank forward direction - move forward
            movement.targetVelocity.x = forwardX * effectiveMaxSpeed
            movement.targetVelocity.y = forwardY * effectiveMaxSpeed
          } else {
            // Path direction opposes tank forward direction - move backward
            movement.targetVelocity.x = -forwardX * effectiveMaxSpeed
            movement.targetVelocity.y = -forwardY * effectiveMaxSpeed
          }

          movement.isMoving = true
          // Don't change rotation during backward movement strategy
          movement.targetRotation = currentDirection
        } else {
          // Moving forwards during retreat: normal pathfinding but along tank axis
          const targetDirection = unit.retreatTargetDirection || Math.atan2(dy, dx)
          const rotationDiff = Math.abs(normalizeAngle(targetDirection - currentDirection))

          if (rotationDiff < 0.1) {
            // Oriented correctly, move forward along tank's axis towards path
            const forwardX = Math.cos(currentDirection)
            const forwardY = Math.sin(currentDirection)

            movement.targetVelocity.x = forwardX * effectiveMaxSpeed
            movement.targetVelocity.y = forwardY * effectiveMaxSpeed
            movement.isMoving = true
          } else {
            // Still rotating, don't move yet
            movement.targetVelocity.x = 0
            movement.targetVelocity.y = 0
            movement.isMoving = false
          }

          movement.targetRotation = targetDirection
        }
      } else {
        // Normal movement (not retreating)
        movement.targetVelocity.x = dirX * effectiveMaxSpeed
        movement.targetVelocity.y = dirY * effectiveMaxSpeed
        movement.isMoving = true

        // Calculate target rotation based on movement direction
        movement.targetRotation = Math.atan2(dy, dx)
      }
    }
  } else if (!skipPathHandlingForApache) {
    // No path - decelerate to stop unless unit is under manual remote control
    if (!unit.remoteControlActive) {
      movement.targetVelocity.x = 0
      movement.targetVelocity.y = 0
      movement.isMoving = false
    }
  }

  // Handle rotation before movement (tanks should rotate towards target before moving)
  // Skip unified rotation for tanks and Apache as they have their own rotation systems
  // Apache uses instant rotation in flight plan system
  if (!(unit.type === 'tank' || unit.type === 'tank_v1' || unit.type === 'tank-v2' || unit.type === 'tank-v3' || unit.type === 'rocketTank' || unit.type === 'howitzer' || unit.type === 'apache')) {
    updateUnitRotation(unit)
  }

  // For tanks, handle acceleration/deceleration based on rotation state
  // For other units (except Apache), allow movement when rotation is close to target
  // Apache can move while rotating since it's a helicopter
  let canAccelerate = true
  let shouldDecelerate = false

  if (unit.type === 'tank' || unit.type === 'tank_v1' || unit.type === 'tank-v2' || unit.type === 'tank-v3' || unit.type === 'rocketTank' || unit.type === 'howitzer') {
    if (unit.isRetreating) {
      // During retreat, movement is controlled by retreat behavior's canAccelerate flag
      canAccelerate = unit.canAccelerate !== false
      shouldDecelerate = !canAccelerate
    } else {
      // For normal tank movement:
      // - If can't accelerate (rotating), start decelerating
      // - If can accelerate (facing right direction), start accelerating
      canAccelerate = unit.canAccelerate !== false
      shouldDecelerate = !canAccelerate && movement.isMoving
    }
  } else if (unit.type !== 'apache') {
    // Non-tank, non-Apache units need to be mostly facing the right direction
    const rotationDiff = Math.abs(normalizeAngle(movement.targetRotation - movement.rotation))
    canAccelerate = rotationDiff < Math.PI / 4 // Allow movement if within 45 degrees
    shouldDecelerate = !canAccelerate && movement.isMoving
  }
  // Apache can always accelerate while moving (helicopters can fly in any direction while rotating)

  // Apply acceleration/deceleration with collision avoidance
  let avoidanceForce = { x: 0, y: 0 }
  if (movement.isMoving && canAccelerate) {
    const skipAvoidance = unit.type === 'apache' && unit.flightState !== 'grounded'
    avoidanceForce = skipAvoidance ? { x: 0, y: 0 } : calculateCollisionAvoidance(unit, units)
  }

  // Determine acceleration rate based on whether we should accelerate or decelerate
  let accelRate
  if (shouldDecelerate || !movement.isMoving) {
    accelRate = MOVEMENT_CONFIG.DECELERATION
  } else if (canAccelerate && movement.isMoving) {
    // Special case for ambulances - they accelerate at a quarter speed
    if (unit.type === 'ambulance') {
      accelRate = MOVEMENT_CONFIG.ACCELERATION * 0.25
    } else {
      accelRate = MOVEMENT_CONFIG.ACCELERATION
      if (unit.accelerationMultiplier) {
        accelRate *= unit.accelerationMultiplier
      }
    }
  } else {
    accelRate = MOVEMENT_CONFIG.DECELERATION // Default to deceleration when unsure
  }

  // Apply target velocity with avoidance force
  let targetVelX, targetVelY

  if (shouldDecelerate) {
    // When decelerating (like when rotating), reduce velocity towards zero
    targetVelX = 0
    targetVelY = 0
  } else {
    // Normal acceleration towards target velocity
    targetVelX = movement.targetVelocity.x + avoidanceForce.x
    targetVelY = movement.targetVelocity.y + avoidanceForce.y
  }

  movement.velocity.x += (targetVelX - movement.velocity.x) * accelRate
  movement.velocity.y += (targetVelY - movement.velocity.y) * accelRate

  // Apply minimum speed threshold
  const currentSpeed = Math.hypot(movement.velocity.x, movement.velocity.y)
  if (currentSpeed < MOVEMENT_CONFIG.MIN_SPEED && !movement.isMoving) {
    movement.velocity.x = 0
    movement.velocity.y = 0
    movement.currentSpeed = 0
  } else {
    movement.currentSpeed = currentSpeed
  }

  // Store previous position for collision detection
  const prevX = unit.x
  const prevY = unit.y
  const prevTileX = Math.floor((prevX + TILE_SIZE / 2) / TILE_SIZE)
  const prevTileY = Math.floor((prevY + TILE_SIZE / 2) / TILE_SIZE)

  // Always apply velocity to position - tanks should move even when decelerating
  unit.x += movement.velocity.x
  unit.y += movement.velocity.y

  if (typeof unit.gas === 'number') {
    const distTiles = Math.hypot(unit.x - prevX, unit.y - prevY) / TILE_SIZE
    const distMeters = distTiles * TILE_LENGTH_METERS
    const usage = (unit.gasConsumption || 0) * distMeters / 100000
    consumeUnitGas(unit, usage)
  }

  if (
    unit.type === 'tankerTruck' &&
    unit.kamikazeMode &&
    unit.kamikazeTargetType === 'building' &&
    unit.kamikazeTargetPoint
  ) {
    const tankerCenterX = unit.x + TILE_SIZE / 2
    const tankerCenterY = unit.y + TILE_SIZE / 2
    const distanceToTarget = Math.hypot(
      unit.kamikazeTargetPoint.x - tankerCenterX,
      unit.kamikazeTargetPoint.y - tankerCenterY
    )

    if (distanceToTarget <= TILE_SIZE * 0.75) {
      const detonated = detonateTankerTruck(unit, units, factories || [], gameState)
      if (detonated) {
        movement.velocity.x = 0
        movement.velocity.y = 0
        if (movement.targetVelocity) {
          movement.targetVelocity.x = 0
          movement.targetVelocity.y = 0
        }
        movement.currentSpeed = 0
        return
      }
    }
  }

  const wrecks = Array.isArray(gameState?.unitWrecks) ? gameState.unitWrecks : []

  // Handle collisions
  const skipCollisionChecks = unit.type === 'apache' && (unit.flightState !== 'grounded' || unit.flightPlan || unit.manualFlightState === 'takeoff')
  const collisionResult = skipCollisionChecks
    ? { collided: false }
    : checkUnitCollision(unit, mapGrid, occupancyMap, units, wrecks)

  if (collisionResult.collided) {
    // Revert position if collision detected
    unit.x = prevX
    unit.y = prevY

    if (collisionResult.type === 'wreck') {
      applyWreckCollisionResponse(unit, movement, collisionResult)
    } else if (collisionResult.type === 'unit') {
      const detonated = applyUnitCollisionResponse(unit, movement, collisionResult, units, factories || [], gameState)
      if (detonated) {
        movement.velocity.x = 0
        movement.velocity.y = 0
        if (movement.targetVelocity) {
          movement.targetVelocity.x = 0
          movement.targetVelocity.y = 0
        }
        movement.currentSpeed = 0
      }
    } else if (collisionResult.type === 'building') {
      const detonated = applyBuildingCollisionResponse(unit, movement, collisionResult, units, factories || [], gameState)
      if (detonated) {
        movement.velocity.x = 0
        movement.velocity.y = 0
        if (movement.targetVelocity) {
          movement.targetVelocity.x = 0
          movement.targetVelocity.y = 0
        }
        movement.currentSpeed = 0
      } else {
        trySlideMovement(unit, movement, mapGrid, occupancyMap, units, wrecks)
      }
    } else {
      // Try alternative movement (slide along obstacles)
      trySlideMovement(unit, movement, mapGrid, occupancyMap, units, wrecks)
    }
  }

  // Update tile position based on actual position (for compatibility with existing code)
  unit.tileX = Math.floor(unit.x / TILE_SIZE)
  unit.tileY = Math.floor(unit.y / TILE_SIZE)

  // Clamp to map bounds
  unit.tileX = Math.max(0, Math.min(unit.tileX, mapGrid[0].length - 1))
  unit.tileY = Math.max(0, Math.min(unit.tileY, mapGrid.length - 1))
  unit.x = Math.max(0, Math.min(unit.x, (mapGrid[0].length - 1) * TILE_SIZE))
  unit.y = Math.max(0, Math.min(unit.y, (mapGrid.length - 1) * TILE_SIZE))

  if (unit.type === 'apache') {
    updateApacheFlightState(unit, movement, occupancyMap, now)
  }

  // Update occupancy map using center-based coordinates
  const currentTileX = Math.floor((unit.x + TILE_SIZE / 2) / TILE_SIZE)
  const currentTileY = Math.floor((unit.y + TILE_SIZE / 2) / TILE_SIZE)

  if ((prevTileX !== currentTileX || prevTileY !== currentTileY) && occupancyMap) {
    updateUnitOccupancy(unit, prevTileX, prevTileY, occupancyMap)
  }

  if (unit.restorationMoveOverride) {
    const target = unit.restorationMoveTarget || unit.moveTarget
    const noPathRemaining = !unit.path || unit.path.length === 0
    let reachedTarget = false

    if (!target) {
      reachedTarget = noPathRemaining
    } else {
      const targetCenterX = (target.x + 0.5) * TILE_SIZE
      const targetCenterY = (target.y + 0.5) * TILE_SIZE
      const distanceToTarget = Math.hypot((unit.x + TILE_SIZE / 2) - targetCenterX, (unit.y + TILE_SIZE / 2) - targetCenterY)
      const tileDistance = Math.max(Math.abs(currentTileX - target.x), Math.abs(currentTileY - target.y))
      reachedTarget = noPathRemaining && (tileDistance === 0 || distanceToTarget <= TILE_SIZE / 2)
    }

    if (reachedTarget) {
      unit.restorationMoveOverride = false
      unit.restorationMoveTarget = null
      unit.restorationProtectedFromRecovery = false
      if (target && unit.moveTarget && unit.moveTarget.x === target.x && unit.moveTarget.y === target.y) {
        unit.moveTarget = null
      }
      unit.path = []
      unit.movement.velocity = { x: 0, y: 0 }
      unit.movement.targetVelocity = { x: 0, y: 0 }
      unit.movement.isMoving = false
      unit.movement.currentSpeed = 0
    }
  } else if (unit.restorationProtectedFromRecovery) {
    unit.restorationProtectedFromRecovery = false
  }

  // Handle stuck unit detection and recovery for all units (as requested)
  handleStuckUnit(unit, mapGrid, occupancyMap, units, gameState, factories)

  if (unit.returningFromWorkshop && (!unit.path || unit.path.length === 0) && !unit.moveTarget) {
    unit.returningFromWorkshop = false
    unit.returnTile = null
  }

  // --- Engine sound handling ---
  const isTank = unit.type && unit.type.includes('tank')
  if (isTank) {
    const moving = movement.currentSpeed > MOVEMENT_CONFIG.MIN_SPEED
    if (moving) {
      if (!unit.engineSound) {
        playPositionalSound('tankDriveLoop', unit.x, unit.y, 0.2, 0, false, { playLoop: true })
          .then(handle => {
            if (!handle) return
            // If unit was destroyed before the sound loaded, stop immediately
            if (unit.health <= 0 || unit.destroyed) {
              try {
                handle.source.stop()
              } catch (e) {
                console.error('Error stopping pending engine sound:', e)
              }
              return
            }
            const { pan, volumeFactor } = calculatePositionalAudio(unit.x, unit.y)
            const targetGain = 0.2 * volumeFactor * getMasterVolume()
            handle.gainNode.gain.setValueAtTime(0, audioContext.currentTime)
            handle.gainNode.gain.linearRampToValueAtTime(targetGain, audioContext.currentTime + 0.5)
            if (handle.panner) handle.panner.pan.value = pan
            unit.engineSound = handle
          })
      } else {
        const { pan, volumeFactor } = calculatePositionalAudio(unit.x, unit.y)
        const targetGain = 0.2 * volumeFactor * getMasterVolume()
        if (unit.engineSound.panner) unit.engineSound.panner.pan.value = pan
        unit.engineSound.gainNode.gain.setTargetAtTime(targetGain, audioContext.currentTime, 0.05)
      }
    } else if (unit.engineSound) {
      const { source, gainNode } = unit.engineSound
      gainNode.gain.cancelScheduledValues(audioContext.currentTime)
      gainNode.gain.setValueAtTime(gainNode.gain.value, audioContext.currentTime)
      gainNode.gain.linearRampToValueAtTime(0, audioContext.currentTime + 0.5)
      source.stop(audioContext.currentTime + 0.5)
      unit.engineSound = null
    }
  }
}

/**
 * Update unit rotation with smooth turning
 */
function updateUnitRotation(unit) {
  const movement = unit.movement

  // Only rotate if moving or if there's a significant rotation difference
  const rotationDiff = normalizeAngle(movement.targetRotation - movement.rotation)

  if (Math.abs(rotationDiff) > 0.1) {
    const rotationStep = MOVEMENT_CONFIG.ROTATION_SPEED

    if (rotationDiff > 0) {
      movement.rotation += Math.min(rotationStep, rotationDiff)
    } else {
      movement.rotation -= Math.min(rotationStep, Math.abs(rotationDiff))
    }

    movement.rotation = normalizeAngle(movement.rotation)
  }

  // Update unit's rotation property
  unit.rotation = movement.rotation
}

/**
 * Normalize angle to [-π, π] range
 */
function normalizeAngle(angle) {
  while (angle > Math.PI) angle -= 2 * Math.PI
  while (angle < -Math.PI) angle += 2 * Math.PI
  return angle
}

/**
 * Check for unit collisions with map obstacles, other units, and wrecks
 */
function checkUnitCollision(unit, mapGrid, occupancyMap, units, wrecks = []) {
  const tileX = Math.floor(unit.x / TILE_SIZE)
  const tileY = Math.floor(unit.y / TILE_SIZE)

  const tileRow = Array.isArray(mapGrid) ? mapGrid[tileY] : undefined
  const tile = tileRow ? tileRow[tileX] : undefined

  if (unit.type === 'apache' && (unit.flightState !== 'grounded' || unit.flightPlan || unit.manualFlightState === 'takeoff')) {
    if (!tileRow || tile === undefined) {
      return { collided: true, type: 'bounds' }
    }
    return { collided: false }
  }

  const unitAirborneApache = unit.type === 'apache' && unit.flightState !== 'grounded'

  // Check map bounds
  if (!tileRow || tile === undefined) {
    return { collided: true, type: 'bounds' }
  }

  if (typeof tile === 'number') {
    if (tile === 1) {
      return { collided: true, type: 'terrain' }
    }
  } else {
    if (tile.type === 'water' || tile.type === 'rock' || tile.seedCrystal) {
      return { collided: true, type: 'terrain' }
    }

    if (tile.building) {
      if (unit.type === 'apache' && tile.building.type === 'helipad') {
        return { collided: false }
      }
      return {
        collided: true,
        type: 'building',
        building: tile.building,
        tileX,
        tileY
      }
    }
  }

  // Check for other units using improved distance-based collision detection
  if (units) {
    const unitCenterX = unit.x + TILE_SIZE / 2
    const unitCenterY = unit.y + TILE_SIZE / 2

    for (const otherUnit of units) {
      if (otherUnit.id === unit.id || otherUnit.health <= 0) continue

      const otherAirborneApache = otherUnit.type === 'apache' && otherUnit.flightState !== 'grounded'
      if ((unitAirborneApache && !otherAirborneApache) || (!unitAirborneApache && otherAirborneApache)) {
        continue
      }

      const otherCenterX = otherUnit.x + TILE_SIZE / 2
      const otherCenterY = otherUnit.y + TILE_SIZE / 2
      const distance = Math.hypot(unitCenterX - otherCenterX, unitCenterY - otherCenterY)

      // Use improved minimum distance to prevent getting stuck
      if (distance < MOVEMENT_CONFIG.MIN_UNIT_DISTANCE) {
        // Allow movement if units are moving away from each other
        const dx = unitCenterX - otherCenterX
        const dy = unitCenterY - otherCenterY
        const unitVelX = unit.movement?.velocity?.x || 0
        const unitVelY = unit.movement?.velocity?.y || 0

        // Check if this unit's movement increases distance (moving away)
        const dotProduct = dx * unitVelX + dy * unitVelY
        if (dotProduct > 0) {
          return { collided: false }
        }
        // Compute collision normal (from unit to other)
        const normalX = (otherCenterX - unitCenterX) / (distance || 1)
        const normalY = (otherCenterY - unitCenterY) / (distance || 1)
        const overlap = MOVEMENT_CONFIG.MIN_UNIT_DISTANCE - distance

        // Speeds
        const otherVelX = otherUnit.movement?.velocity?.x || 0
        const otherVelY = otherUnit.movement?.velocity?.y || 0
        const unitSpeed = Math.hypot(unitVelX, unitVelY)
        const otherSpeed = Math.hypot(otherVelX, otherVelY)

        // Decide who gets the "bounce" impulse: the slower one
        const remoteBoost = unit.remoteControlActive ? COLLISION_BOUNCE_REMOTE_BOOST : 1
        const baseImpulse = unitSpeed * COLLISION_BOUNCE_SPEED_FACTOR + overlap * COLLISION_BOUNCE_OVERLAP_FACTOR
        const impulse = Math.max(COLLISION_BOUNCE_MIN, Math.min(COLLISION_BOUNCE_MAX, baseImpulse * remoteBoost))

        if (otherSpeed <= unitSpeed) {
          // Push the other (slower) unit away from this unit
          if (!otherUnit.movement) initializeUnitMovement(otherUnit)
          otherUnit.movement.velocity.x = (otherUnit.movement.velocity.x || 0) + normalX * impulse
          otherUnit.movement.velocity.y = (otherUnit.movement.velocity.y || 0) + normalY * impulse
          // Slight recoil to the faster unit to visibly separate
          unit.movement.velocity.x -= normalX * Math.min(impulse * COLLISION_RECOIL_FACTOR_FAST, COLLISION_RECOIL_MAX_FAST)
          unit.movement.velocity.y -= normalY * Math.min(impulse * COLLISION_RECOIL_FACTOR_FAST, COLLISION_RECOIL_MAX_FAST)
        } else {
          // Our unit is slower: bounce our unit back away from the other
          unit.movement.velocity.x -= normalX * impulse
          unit.movement.velocity.y -= normalY * impulse
          // Nudge the other slightly for separation
          if (!otherUnit.movement) initializeUnitMovement(otherUnit)
          otherUnit.movement.velocity.x += normalX * Math.min(impulse * COLLISION_RECOIL_PUSH_OTHER_FACTOR, COLLISION_RECOIL_PUSH_OTHER_MAX)
          otherUnit.movement.velocity.y += normalY * Math.min(impulse * COLLISION_RECOIL_PUSH_OTHER_FACTOR, COLLISION_RECOIL_PUSH_OTHER_MAX)
        }

        const relativeSpeed = Math.max(0, -((unitVelX * normalX) + (unitVelY * normalY)))

        return {
          collided: true,
          type: 'unit',
          other: otherUnit,
          data: {
            normalX,
            normalY,
            overlap,
            unitSpeed,
            otherSpeed,
            impulse,
            relativeSpeed
          }
        }
      }
    }
  }

  if (wrecks && wrecks.length > 0) {
    const unitCenterX = unit.x + TILE_SIZE / 2
    const unitCenterY = unit.y + TILE_SIZE / 2
    const unitVelX = unit.movement?.velocity?.x || 0
    const unitVelY = unit.movement?.velocity?.y || 0

    for (const wreck of wrecks) {
      if (!wreck || wreck.health <= 0) continue
      if (wreck.towedBy === unit.id) continue

      const wreckCenterX = wreck.x + TILE_SIZE / 2
      const wreckCenterY = wreck.y + TILE_SIZE / 2
      const distance = Math.hypot(unitCenterX - wreckCenterX, unitCenterY - wreckCenterY)

      if (distance >= UNIT_COLLISION_MIN_DISTANCE) {
        continue
      }

      const dx = unitCenterX - wreckCenterX
      const dy = unitCenterY - wreckCenterY
      const dotProduct = dx * unitVelX + dy * unitVelY

      if (dotProduct > 0) {
        // Moving away from wreck - allow
        continue
      }

      const normalX = (wreckCenterX - unitCenterX) / (distance || 1)
      const normalY = (wreckCenterY - unitCenterY) / (distance || 1)
      const overlap = UNIT_COLLISION_MIN_DISTANCE - distance
      const unitSpeed = Math.hypot(unitVelX, unitVelY)

      // Compare speeds to decide who bounces more
      const wreckSpeed = Math.hypot(wreck.velocityX || 0, wreck.velocityY || 0)

      // Boost impulse for remote-controlled units actively driving
      const remoteControlBoost = unit.remoteControlActive ? WRECK_COLLISION_REMOTE_BOOST : 1.0
      const baseImpulse = unitSpeed * WRECK_COLLISION_SPEED_FACTOR + overlap * WRECK_COLLISION_OVERLAP_FACTOR
      const impulseStrength = Math.max(WRECK_COLLISION_MIN, Math.min(WRECK_COLLISION_MAX, baseImpulse * remoteControlBoost))

      if (wreckSpeed <= unitSpeed) {
        // Wreck is slower: push wreck away from the unit
        wreck.velocityX = (wreck.velocityX || 0) + normalX * impulseStrength
        wreck.velocityY = (wreck.velocityY || 0) + normalY * impulseStrength
        // Apply a tiny recoil to unit as well
        unit.movement.velocity.x -= normalX * Math.min(impulseStrength * WRECK_COLLISION_RECOIL_FACTOR_UNIT, WRECK_COLLISION_RECOIL_MAX_UNIT)
        unit.movement.velocity.y -= normalY * Math.min(impulseStrength * WRECK_COLLISION_RECOIL_FACTOR_UNIT, WRECK_COLLISION_RECOIL_MAX_UNIT)
      } else {
        // Unit is slower: bounce the unit away from wreck
        unit.movement.velocity.x -= normalX * impulseStrength
        unit.movement.velocity.y -= normalY * impulseStrength
      }

      const relativeSpeed = Math.max(0, -((unitVelX * normalX) + (unitVelY * normalY)))

      return {
        collided: true,
        type: 'wreck',
        wreck,
        data: {
          normalX,
          normalY,
          overlap,
          unitSpeed,
          impulseStrength,
          relativeSpeed
        }
      }
    }
  }

  return { collided: false }
}

function applyWreckCollisionResponse(unit, movement, collisionResult) {
  if (!unit || !movement || !collisionResult || collisionResult.type !== 'wreck' || !collisionResult.data) {
    return
  }

  const { normalX, normalY, overlap, relativeSpeed } = collisionResult.data
  const remoteMultiplier = unit.remoteControlActive ? 0.6 : 1
  const separationDistance = Math.min(4, Math.max(0, (relativeSpeed * 2 + overlap * 0.5) * remoteMultiplier))

  if (separationDistance > 0.001) {
    unit.x -= normalX * separationDistance
    unit.y -= normalY * separationDistance
  }

  const recoilFactor = unit.remoteControlActive ? 0.45 : 0.75
  const velocityReduction = Math.min(1.5, Math.max(0, relativeSpeed * recoilFactor + overlap * 0.25))

  if (velocityReduction > 0.001) {
    movement.velocity.x -= normalX * velocityReduction
    movement.velocity.y -= normalY * velocityReduction

    if (!unit.remoteControlActive && movement.targetVelocity) {
      const targetReduction = velocityReduction * 0.35
      movement.targetVelocity.x -= normalX * targetReduction
      movement.targetVelocity.y -= normalY * targetReduction
    }
  }

  movement.currentSpeed = Math.hypot(movement.velocity.x, movement.velocity.y)
}

function applyUnitCollisionResponse(unit, movement, collisionResult, units = [], factories = [], gameState = null) {
  if (!unit || !movement || !collisionResult || collisionResult.type !== 'unit' || !collisionResult.data) {
    return false
  }

  const { normalX, normalY, overlap, unitSpeed, otherSpeed } = collisionResult.data
  const factoryList = Array.isArray(factories) ? factories : []

  if (unit.type === 'tankerTruck') {
    const otherUnit = collisionResult.other
    const isEnemyCollision = Boolean(
      otherUnit && typeof otherUnit.owner === 'string' && typeof unit.owner === 'string' && otherUnit.owner !== unit.owner
    )
    const kamikazeActive = isEnemyCollision && unit.kamikazeMode
    const baseSpeed = typeof unit.speed === 'number' ? unit.speed : MOVEMENT_CONFIG.MAX_SPEED
    const speedModifier = typeof unit.speedModifier === 'number' ? unit.speedModifier : 1
    const effectiveSpeed = Math.max(baseSpeed * speedModifier, 0.01)
    const currentSpeed = unitSpeed || movement.currentSpeed || 0
    const remoteAtMaxSpeed = isEnemyCollision && unit.remoteControlActive && currentSpeed >= effectiveSpeed * 0.95

    if ((kamikazeActive || remoteAtMaxSpeed) && detonateTankerTruck(unit, units, factoryList, gameState)) {
      return true
    }
  }

  const separation = Math.min(COLLISION_SEPARATION_MAX, Math.max(COLLISION_SEPARATION_MIN, (overlap * COLLISION_SEPARATION_SCALE)))
  if (separation > 0.001) {
    const pushOther = otherSpeed <= unitSpeed
    if (pushOther && collisionResult.other && collisionResult.other.movement) {
      collisionResult.other.x += normalX * separation
      collisionResult.other.y += normalY * separation
    }
    unit.x -= normalX * separation
    unit.y -= normalY * separation
  }

  const normalVel = movement.velocity.x * normalX + movement.velocity.y * normalY
  if (normalVel > 0) {
    movement.velocity.x -= normalX * Math.min(normalVel * COLLISION_NORMAL_DAMPING_MULT, COLLISION_NORMAL_DAMPING_MAX)
    movement.velocity.y -= normalY * Math.min(normalVel * COLLISION_NORMAL_DAMPING_MULT, COLLISION_NORMAL_DAMPING_MAX)
  }

  movement.currentSpeed = Math.hypot(movement.velocity.x, movement.velocity.y)
  return false
}

function applyBuildingCollisionResponse(unit, movement, collisionResult, units = [], factories = [], gameState = null) {
  if (!unit || !movement || !collisionResult || collisionResult.type !== 'building') {
    return false
  }

  if (unit.type !== 'tankerTruck') {
    return false
  }

  const building = collisionResult.building || null
  const factoryList = Array.isArray(factories) ? factories : []
  const enemyBuilding = building ? ownersAreEnemies(unit.owner, building.owner) : false

  let shouldDetonate = false

  if (unit.kamikazeMode && unit.kamikazeTargetType === 'building') {
    if (building && unit.kamikazeTargetBuilding && building === unit.kamikazeTargetBuilding) {
      shouldDetonate = true
    } else if (building && unit.kamikazeTargetId && building.id === unit.kamikazeTargetId) {
      shouldDetonate = true
    } else if (enemyBuilding) {
      const tileX = collisionResult.tileX
      const tileY = collisionResult.tileY
      if (typeof tileX === 'number' && typeof tileY === 'number' && building &&
          typeof building.x === 'number' && typeof building.y === 'number' &&
          typeof building.width === 'number' && typeof building.height === 'number') {
        const withinBounds = tileX >= building.x && tileX < building.x + building.width &&
          tileY >= building.y && tileY < building.y + building.height
        if (withinBounds) {
          shouldDetonate = true
        }
      } else if (unit.kamikazeTargetPoint) {
        const targetTileX = Math.floor(unit.kamikazeTargetPoint.x / TILE_SIZE)
        const targetTileY = Math.floor(unit.kamikazeTargetPoint.y / TILE_SIZE)
        if (tileX === targetTileX && tileY === targetTileY) {
          shouldDetonate = true
        }
      } else {
        shouldDetonate = true
      }
    }
  }

  if (!shouldDetonate && enemyBuilding && unit.remoteControlActive) {
    const baseSpeed = typeof unit.speed === 'number' ? unit.speed : MOVEMENT_CONFIG.MAX_SPEED
    const speedModifier = typeof unit.speedModifier === 'number' ? unit.speedModifier : 1
    const effectiveSpeed = Math.max(baseSpeed * speedModifier, 0.01)
    const currentSpeed = movement.currentSpeed || Math.hypot(movement.velocity.x, movement.velocity.y)
    if (currentSpeed >= effectiveSpeed * 0.95) {
      shouldDetonate = true
    }
  }

  if (shouldDetonate) {
    return detonateTankerTruck(unit, units, factoryList, gameState)
  }

  return false
}

function ownersAreEnemies(ownerA, ownerB) {
  if (!ownerA || !ownerB) {
    return false
  }

  const normalize = owner => {
    if (owner === 'player') return 'player1'
    return owner
  }

  return normalize(ownerA) !== normalize(ownerB)
}

/**
 * Try to slide along obstacles when blocked
 */
function trySlideMovement(unit, movement, mapGrid, occupancyMap, units = [], wrecks = []) {
  const originalX = unit.x
  const originalY = unit.y

  // Try horizontal movement only
  unit.x = originalX + movement.velocity.x
  unit.y = originalY

  if (!checkUnitCollision(unit, mapGrid, occupancyMap, units, wrecks).collided) {
    movement.velocity.y = 0 // Cancel vertical movement
    return
  }

  // Try vertical movement only
  unit.x = originalX
  unit.y = originalY + movement.velocity.y

  if (!checkUnitCollision(unit, mapGrid, occupancyMap, units, wrecks).collided) {
    movement.velocity.x = 0 // Cancel horizontal movement
    return
  }

  // If both fail, stop movement
  unit.x = originalX
  unit.y = originalY
  movement.velocity.x = 0
  movement.velocity.y = 0
}

/**
 * Force stop a unit's movement
 */
export function stopUnitMovement(unit) {
  initializeUnitMovement(unit)

  unit.movement.velocity.x = 0
  unit.movement.velocity.y = 0
  unit.movement.targetVelocity.x = 0
  unit.movement.targetVelocity.y = 0
  unit.movement.isMoving = false
  unit.movement.currentSpeed = 0

  if (unit.path) {
    unit.path = []
  }
}

/**
 * Cancel a unit's current movement path but allow natural deceleration
 */
export function cancelUnitMovement(unit) {
  initializeUnitMovement(unit)

  if (unit.path) {
    unit.path = []
  }

  unit.movement.targetVelocity.x = 0
  unit.movement.targetVelocity.y = 0
  unit.movement.isMoving = false
  unit.moveTarget = null
}

/**
 * Check if a unit is currently moving
 */
export function isUnitMoving(unit) {
  initializeUnitMovement(unit)
  return unit.movement.currentSpeed > MOVEMENT_CONFIG.MIN_SPEED
}

/**
 * Force rotate a unit to try different directions when stuck
 */
export function rotateUnitInPlace(unit, targetDirection = null) {
  initializeUnitMovement(unit)

  const movement = unit.movement

  if (targetDirection !== null) {
    // Rotate towards a specific direction
    movement.targetRotation = targetDirection
  } else {
    // Random rotation to try different directions when stuck
    movement.targetRotation = Math.random() * Math.PI * 2
  }

  // Force rotation even if not moving
  const rotationDiff = normalizeAngle(movement.targetRotation - movement.rotation)

  if (Math.abs(rotationDiff) > 0.1) {
    const rotationStep = MOVEMENT_CONFIG.ROTATION_SPEED * 2 // Faster rotation when stuck

    if (rotationDiff > 0) {
      movement.rotation += Math.min(rotationStep, rotationDiff)
    } else {
      movement.rotation -= Math.min(rotationStep, Math.abs(rotationDiff))
    }

    movement.rotation = normalizeAngle(movement.rotation)
    unit.rotation = movement.rotation
    return true // Still rotating
  }

  return false // Rotation complete
}

/**
 * Check if a unit appears to be stuck and try to help it
 */
export function handleStuckUnit(unit, mapGrid, occupancyMap, units, gameState = null, factories = null) {
  initializeUnitMovement(unit)

  // Initialize stuck detection if not present
  if (!unit.movement.stuckDetection) {
    // Add random offset (0-500ms) to distribute stuck checks across time and prevent performance spikes
    const randomOffset = Math.random() * STUCK_CHECK_INTERVAL
    unit.movement.stuckDetection = {
      lastPosition: { x: unit.x, y: unit.y },
      stuckTime: 0,
      lastMovementCheck: performance.now() - randomOffset, // Start with random offset
      rotationAttempts: 0,
      isRotating: false,
      dodgeAttempts: 0,
      lastDodgeTime: 0,
      lastStuckHandling: 0, // Add cooldown for stuck handling
      checkInterval: STUCK_CHECK_INTERVAL + randomOffset // Each unit gets its own check interval with offset
    }
  }

  const now = performance.now()
  const stuck = unit.movement.stuckDetection

  // Enhanced stuck detection for all units - each unit has its own randomized check interval
  const stuckThreshold = STUCK_THRESHOLD // Consider units stuck after 0.5 seconds
  const unitCheckInterval = stuck.checkInterval || STUCK_CHECK_INTERVAL // Use unit's individual interval or fallback

  // Check if unit has moved significantly
  if (now - stuck.lastMovementCheck > unitCheckInterval) {
    const distanceMoved = Math.hypot(unit.x - stuck.lastPosition.x, unit.y - stuck.lastPosition.y)

    // Special handling for harvesters - don't consider them stuck if they're performing valid actions
    if (unit.type === 'harvester') {
      const isPerformingValidAction = unit.harvesting ||
                                    unit.unloadingAtRefinery ||
                                    (unit.oreCarried === 0 && !unit.oreField && (!unit.path || unit.path.length === 0)) || // Idle without task
                                    (unit.manualOreTarget && !unit.path) // Manually commanded to wait

      if (isPerformingValidAction) {
        // Reset stuck detection for valid harvester actions
        stuck.stuckTime = 0
        stuck.rotationAttempts = 0
        stuck.dodgeAttempts = 0
        stuck.isRotating = false
      } else if (distanceMoved < TILE_SIZE / 4 && unit.path && unit.path.length > 0) {
        // Only consider stuck if harvester has a path but isn't moving and isn't doing valid actions
        // More lenient for AI harvesters to prevent wiggling
        const isAIHarvester = unit.owner === 'enemy'
        const movementThreshold = isAIHarvester ? TILE_SIZE / 8 : TILE_SIZE / 4  // 4px for AI, 8px for others
        const stuckTimeThreshold = isAIHarvester ? stuckThreshold * 2 : stuckThreshold  // 2x longer for AI harvesters

        if (distanceMoved < movementThreshold) {
          stuck.stuckTime += now - stuck.lastMovementCheck

          if (stuck.stuckTime > stuckTimeThreshold && !stuck.isRotating && (now - stuck.lastStuckHandling > STUCK_HANDLING_COOLDOWN)) {

            stuck.lastStuckHandling = now // Set cooldown

            // For AI harvesters, be less aggressive with stuck recovery
            if (isAIHarvester) {
              // Try clearing ore field first, then path - minimal intervention
              if (unit.oreField) {
                clearStuckHarvesterOreField(unit)
                unit.path = [] // Clear path to force new ore finding
                stuck.stuckTime = 0
                stuck.rotationAttempts = 0
                stuck.dodgeAttempts = 0
                return
              } else {
                // Just clear path for AI harvesters
                unit.path = []
                stuck.stuckTime = 0
                stuck.rotationAttempts = 0
                stuck.dodgeAttempts = 0
                stuck.isRotating = false
                return
              }
            }

            // Non-AI harvesters get the full stuck recovery treatment
            // Try the new random movement pattern first (90 degrees left/right + 1-2 tiles forward)
            if (tryRandomStuckMovement(unit, mapGrid, occupancyMap, units)) {
              stuck.stuckTime = 0
              stuck.rotationAttempts = 0
              stuck.dodgeAttempts = 0
              return
            }

            // Enhanced recovery strategies for harvesters as fallback
            if (gameState && factories) {
              handleStuckHarvester(unit, mapGrid, occupancyMap, gameState, factories)
              stuck.stuckTime = 0 // Reset stuck time after handling
              stuck.rotationAttempts = 0
              stuck.dodgeAttempts = 0
              return
            }

            // Fallback to original logic if parameters not available
            // Clear ore field assignment if harvester is stuck trying to reach it
            if (unit.oreField && stuck.stuckTime > stuckThreshold) {
              clearStuckHarvesterOreField(unit)
              unit.path = [] // Clear path to force new ore finding
              stuck.stuckTime = 0 // Reset stuck time after clearing ore field
            }

            // Try dodge movement first for harvesters
            if (stuck.dodgeAttempts < 3 && now - stuck.lastDodgeTime > DODGE_ATTEMPT_COOLDOWN) {
              if (tryDodgeMovement(unit, mapGrid, occupancyMap, units)) {
                stuck.dodgeAttempts++
                stuck.lastDodgeTime = now
                stuck.stuckTime = 0 // Reset stuck time after successful dodge
                return
              }
            }

            // If dodge failed, try rotation
            if (stuck.rotationAttempts < 4) {
              stuck.isRotating = true
              stuck.rotationAttempts++

              // For harvesters, try rotating towards a nearby free space
              const freeDirection = findFreeDirection(unit, mapGrid, occupancyMap, units)
              if (freeDirection !== null) {
                rotateUnitInPlace(unit, freeDirection)
              } else {
                rotateUnitInPlace(unit)
              }
            } else {
              // Last resort: clear path and force new pathfinding
              unit.path = []
              stuck.stuckTime = 0
              stuck.rotationAttempts = 0
              stuck.dodgeAttempts = 0
              stuck.isRotating = false
            }
          }
        } else {
          // Harvester moved enough, reset stuck detection
          stuck.stuckTime = 0
          stuck.rotationAttempts = 0
          stuck.dodgeAttempts = 0
          stuck.isRotating = false
        }
      } else {
        // Unit is moving normally or has no path, reset stuck detection
        stuck.stuckTime = 0
        stuck.rotationAttempts = 0
        stuck.dodgeAttempts = 0
        stuck.isRotating = false
      }
    } else if (distanceMoved < TILE_SIZE / 4 && unit.path && unit.path.length > 0) {
      // All other unit types (tanks, etc.) - new unified stuck detection logic
      // More lenient stuck detection for AI combat units to prevent wiggling
      const isAICombatUnit = unit.owner === 'enemy' &&
        (unit.type === 'tank' || unit.type === 'tank_v1' || unit.type === 'tank-v2' || unit.type === 'tank-v3' || unit.type === 'rocketTank')

      // Use more lenient thresholds for AI combat units
      const movementThreshold = isAICombatUnit ? TILE_SIZE / 8 : TILE_SIZE / 4  // 4px for AI, 8px for others
      const stuckTimeThreshold = isAICombatUnit ? stuckThreshold * 3 : stuckThreshold  // 3x longer for AI units

      if (distanceMoved < movementThreshold) {
        stuck.stuckTime += now - stuck.lastMovementCheck

        if (stuck.stuckTime > stuckTimeThreshold && !stuck.isRotating && (now - stuck.lastStuckHandling > STUCK_HANDLING_COOLDOWN)) {

          stuck.lastStuckHandling = now // Set cooldown

          // For AI combat units, be less aggressive with stuck recovery
          if (isAICombatUnit) {
            // Only clear path for AI units - no random movements or rotations that cause wiggling
            unit.path = []
            stuck.stuckTime = 0
            stuck.rotationAttempts = 0
            stuck.dodgeAttempts = 0
            stuck.isRotating = false
            return
          }

          // Non-AI units get the full stuck recovery treatment
          // Try the new random movement pattern first (90 degrees left/right + 1-2 tiles forward)
          if (tryRandomStuckMovement(unit, mapGrid, occupancyMap, units)) {
            stuck.stuckTime = 0
            stuck.rotationAttempts = 0
            stuck.dodgeAttempts = 0
            return
          }

          // Fallback to rotation if random movement fails
          if (stuck.rotationAttempts < 3) {
            stuck.isRotating = true
            stuck.rotationAttempts++

            const freeDirection = findFreeDirection(unit, mapGrid, occupancyMap, units)
            if (freeDirection !== null) {
              rotateUnitInPlace(unit, freeDirection)
            } else {
              rotateUnitInPlace(unit)
            }
          } else {
            // Last resort: clear path and force new pathfinding
            unit.path = []
            stuck.stuckTime = 0
            stuck.rotationAttempts = 0
            stuck.dodgeAttempts = 0
            stuck.isRotating = false
          }
        }
      } else {
        // Unit moved enough, reset stuck detection
        stuck.stuckTime = 0
        stuck.rotationAttempts = 0
        stuck.dodgeAttempts = 0
        stuck.isRotating = false
      }
    } else {
      // Unit is moving normally, reset stuck detection
      stuck.stuckTime = 0
      stuck.rotationAttempts = 0
      stuck.dodgeAttempts = 0
      stuck.isRotating = false
    }

    // Update position tracking
    stuck.lastPosition.x = unit.x
    stuck.lastPosition.y = unit.y
    stuck.lastMovementCheck = now
  }

  // Handle ongoing rotation
  if (stuck.isRotating) {
    const stillRotating = rotateUnitInPlace(unit)
    if (!stillRotating) {
      // Rotation complete, allow movement again
      stuck.isRotating = false
      stuck.stuckTime = 0
    }
  }
}

/**
 * Try random 90-degree movement as requested
 * Moves unit 90 degrees left or right, then 1-2 tiles forward
 */
function tryRandomStuckMovement(unit, mapGrid, occupancyMap, units) {
  const currentTileX = Math.floor(unit.x / TILE_SIZE)
  const currentTileY = Math.floor(unit.y / TILE_SIZE)

  // Get current unit rotation or path direction
  let currentDirection = unit.movement?.rotation || 0
  if (unit.path && unit.path.length > 0) {
    const nextTile = unit.path[0]
    const dx = nextTile.x * TILE_SIZE - unit.x
    const dy = nextTile.y * TILE_SIZE - unit.y
    currentDirection = Math.atan2(dy, dx)
  }

  // Randomly choose left or right 90-degree turn
  const turnDirection = Math.random() < 0.5 ? -Math.PI / 2 : Math.PI / 2 // -90 or +90 degrees
  const newDirection = currentDirection + turnDirection

  // Randomly choose 1 or 2 tiles forward
  const forwardDistance = Math.random() < 0.5 ? 1 : 2

  // Calculate target position
  const targetX = Math.round(currentTileX + Math.cos(newDirection) * forwardDistance)
  const targetY = Math.round(currentTileY + Math.sin(newDirection) * forwardDistance)

  // Validate target position
  if (isValidDodgePosition(targetX, targetY, mapGrid, units)) {
    // Store original path and target for restoration
    if (!unit.originalPath && unit.path) {
      unit.originalPath = [...unit.path]
      unit.originalTarget = unit.target
    }

    // Set stuck recovery state
    unit.isDodging = true
    unit.dodgeEndTime = performance.now() + 3000 // 3 second timeout

    // Create simple path to target position
    unit.path = [{ x: targetX, y: targetY }]

    return true
  }

  return false
}

/**
 * Try to perform a dodge movement around obstacles for stuck harvesters
 */
async function tryDodgeMovement(unit, mapGrid, occupancyMap, units) {
  const currentTileX = Math.floor(unit.x / TILE_SIZE)
  const currentTileY = Math.floor(unit.y / TILE_SIZE)

  // Look for free tiles in a wider pattern around the harvester
  const dodgePositions = []

  // Check in expanding circles for better dodge positions
  for (let radius = 1; radius <= 3; radius++) {
    for (let angle = 0; angle < Math.PI * 2; angle += Math.PI / 4) {
      const dodgeX = Math.round(currentTileX + Math.cos(angle) * radius)
      const dodgeY = Math.round(currentTileY + Math.sin(angle) * radius)

      if (isValidDodgePosition(dodgeX, dodgeY, mapGrid, units)) {
        dodgePositions.push({ x: dodgeX, y: dodgeY, radius })
      }
    }

    // Prefer closer positions first
    if (dodgePositions.length > 0) break
  }

  if (dodgePositions.length > 0) {
    // Choose a random dodge position from available options
    const dodgePos = dodgePositions[Math.floor(Math.random() * dodgePositions.length)]

    // Store original path for restoration after dodge
    if (!unit.originalPath && unit.path) {
      unit.originalPath = [...unit.path]
      unit.originalTarget = unit.target
    }

    // Set dodge state
    unit.isDodging = true
    unit.dodgeEndTime = performance.now() + 3000 // 3 second dodge timeout

    // Create path to dodge position using pathfinding
    const dodgePath = findPath(
      { x: currentTileX, y: currentTileY },
      dodgePos,
      mapGrid,
      null // Don't use occupancy map for dodge movement to avoid other stuck units
    )

    if (dodgePath.length > 1) {
      unit.path = dodgePath.slice(1)
      return true
    }
  }

  return false
}

/**
 * Check if a position is valid for dodge movement
 */
function isValidDodgePosition(x, y, mapGrid, units) {
  // Check bounds
  if (x < 0 || y < 0 || x >= mapGrid[0].length || y >= mapGrid.length) {
    return false
  }

  // Check terrain
  const tile = mapGrid[y][x]
  if (tile.type === 'water' || tile.type === 'rock' || tile.seedCrystal || tile.building) {
    return false
  }

  // Check for other units (allow some overlap for dodge movements)
  const tileCenter = { x: x * TILE_SIZE + TILE_SIZE / 2, y: y * TILE_SIZE + TILE_SIZE / 2 }
  const unitRadius = TILE_SIZE * 0.4

  for (const otherUnit of units) {
    if (otherUnit.health <= 0) continue

    const otherCenter = { x: otherUnit.x + TILE_SIZE / 2, y: otherUnit.y + TILE_SIZE / 2 }
    const distance = Math.hypot(tileCenter.x - otherCenter.x, tileCenter.y - otherCenter.y)

    // Allow closer spacing during dodge movements
    if (distance < unitRadius * 1.5) {
      return false
    }
  }

  return true
}

/**
 * Find a free direction around the unit for rotation-based unsticking
 */
function findFreeDirection(unit, mapGrid, occupancyMap, units) {
  const currentTileX = Math.floor(unit.x / TILE_SIZE)
  const currentTileY = Math.floor(unit.y / TILE_SIZE)

  // Check 8 directions around the unit
  const directions = [
    { x: 0, y: -1, angle: -Math.PI / 2 },     // North
    { x: 1, y: -1, angle: -Math.PI / 4 },     // Northeast
    { x: 1, y: 0, angle: 0 },                 // East
    { x: 1, y: 1, angle: Math.PI / 4 },       // Southeast
    { x: 0, y: 1, angle: Math.PI / 2 },       // South
    { x: -1, y: 1, angle: 3 * Math.PI / 4 },  // Southwest
    { x: -1, y: 0, angle: Math.PI },          // West
    { x: -1, y: -1, angle: -3 * Math.PI / 4 } // Northwest
  ]

  for (const dir of directions) {
    const checkX = currentTileX + dir.x
    const checkY = currentTileY + dir.y

    if (isValidDodgePosition(checkX, checkY, mapGrid, units)) {
      return dir.angle
    }
  }

  return null // No free direction found
}

/**
 * Calculate collision avoidance force to prevent units from getting too close
 */
function calculateCollisionAvoidance(unit, units) {
  if (!units) return { x: 0, y: 0 }

  const unitCenterX = unit.x + TILE_SIZE / 2
  const unitCenterY = unit.y + TILE_SIZE / 2
  let avoidanceX = 0
  let avoidanceY = 0

  for (const otherUnit of units) {
    if (otherUnit.id === unit.id || otherUnit.health <= 0) continue

    const otherCenterX = otherUnit.x + TILE_SIZE / 2
    const otherCenterY = otherUnit.y + TILE_SIZE / 2
    const dx = unitCenterX - otherCenterX
    const dy = unitCenterY - otherCenterY
    const distance = Math.hypot(dx, dy)

    // Apply avoidance force if too close
    if (distance < MOVEMENT_CONFIG.MIN_UNIT_DISTANCE && distance > 0) {
      const avoidanceStrength = (MOVEMENT_CONFIG.MIN_UNIT_DISTANCE - distance) / MOVEMENT_CONFIG.MIN_UNIT_DISTANCE
      const normalizedDx = dx / distance
      const normalizedDy = dy / distance

      avoidanceX += normalizedDx * avoidanceStrength * MOVEMENT_CONFIG.AVOIDANCE_FORCE
      avoidanceY += normalizedDy * avoidanceStrength * MOVEMENT_CONFIG.AVOIDANCE_FORCE
    }
  }

  return { x: avoidanceX, y: avoidanceY }
}
<|MERGE_RESOLUTION|>--- conflicted
+++ resolved
@@ -37,17 +37,14 @@
 import { smoothRotateTowardsAngle as smoothRotate } from '../logic.js'
 
 const BASE_FRAME_SECONDS = 1 / 60
-<<<<<<< HEAD
 const ROTOR_AIRBORNE_SPEED = 0.35
 const ROTOR_GROUNDED_SPEED = 0
 const ROTOR_SPINUP_RESPONSE = 4
 const ROTOR_SPINDOWN_RESPONSE = 1.5
 const ROTOR_STOP_EPSILON = 0.002
-=======
 const APACHE_ROTOR_LOOP_VOLUME = 0.25
 const APACHE_ROTOR_ALTITUDE_GAIN_MIN = 0.6
 const APACHE_ROTOR_ALTITUDE_GAIN_MAX = 1.0
->>>>>>> 695f4e04
 
 function calculatePositionalAudio(x, y) {
   const canvas = document.getElementById('gameCanvas')
