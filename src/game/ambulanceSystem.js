--- conflicted
+++ resolved
@@ -160,7 +160,6 @@
       ambulance.healingTimer = (ambulance.healingTimer || 0) + delta
       const healingInterval = 2000 // 2 seconds per crew member
 
-<<<<<<< HEAD
       const healOrder = ['driver', 'commander', 'loader', 'gunner']
       while (ambulance.healingTimer >= healingInterval && ambulance.medics > 0) {
         const currentMissing = Object.keys(target.crew).filter(role => !target.crew[role])
@@ -168,21 +167,6 @@
           ambulance.healingTarget = null
           ambulance.healingTimer = 0
           break
-=======
-      while (missingCrew.length > 0 && ambulance.healingTimer >= healingInterval && ambulance.medics > 0) {
-        missingCrew.shift()
-
-        // Heal in order: driver, commander, loader, gunner
-        const healOrder = ['driver', 'commander', 'loader', 'gunner']
-        let healedRole = null
-
-        for (const checkRole of healOrder) {
-          if (!target.crew[checkRole]) {
-            target.crew[checkRole] = true
-            healedRole = checkRole
-            break
-          }
->>>>>>> 713b4507
         }
 
         const roleToHeal = healOrder.find(role => currentMissing.includes(role)) || currentMissing[0]
